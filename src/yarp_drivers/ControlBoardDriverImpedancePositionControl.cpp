/*
 * Copyright (C) 2007-2013 Istituto Italiano di Tecnologia ADVR & iCub Facility
 * Authors: Enrico Mingo, Alessio Rocchi, Mirko Ferrati, Silvio Traversaro and Alessandro Settimi
 * CopyPolicy: Released under the terms of the LGPLv2.1 or later, see LGPL.TXT
 */

#include "gazebo_yarp_plugins/ControlBoardDriver.h"

using namespace yarp::dev;

/*
 * Get Stiffness in [Nm/deg] and damping in [Nm*sec/deg]
 */
bool GazeboYarpControlBoardDriver::getImpedance(int j, double *stiffness, double *damping)
{
    if (j >= 0 && j < m_numberOfJoints) {
        *stiffness = m_impedancePosPDs[j].p;
        *damping = m_impedancePosPDs[j].d;
        return true;
    }
    return false;
}

/*
 * Set Stiffness in [Nm/deg] and damping in [Nm*sec/deg]
 */
bool GazeboYarpControlBoardDriver::setImpedance(int j, double stiffness, double damping)
{
    if (j >= 0 && j < m_numberOfJoints) {
        m_impedancePosPDs[j].p = stiffness;
        m_impedancePosPDs[j].d = damping;
        return true;
    }
    return false;
}

/*
 * Set torque offset in [Nm]
 */
bool GazeboYarpControlBoardDriver::setImpedanceOffset(int j, double offset)
{
    if(j >= 0 && j < m_numberOfJoints)
    {
<<<<<<< HEAD
        torqueOffset[j] = offset;
=======
        m_torqueOffsett[j] = offset;
>>>>>>> 30eb0a5f
        return true;
    }
    return false;
}

/*
 * Get torque offset in [Nm]
 */
bool GazeboYarpControlBoardDriver::getImpedanceOffset(int j, double* offset)
{
    if(j >= 0 && j < m_numberOfJoints)
    {
<<<<<<< HEAD
        *offset = torqueOffset[j];
=======
        *offset = m_torqueOffsett[j];
>>>>>>> 30eb0a5f
        return true;
    }
    return false;
}

/*
 * Set minimum and maximum stiffness in [Nm/deg] and damping in [Nm*sec/deg]
 */
bool GazeboYarpControlBoardDriver::getCurrentImpedanceLimit(int j, double *min_stiff, double *max_stiff, double *min_damp, double *max_damp)
{
    if(j >= 0 && j < m_numberOfJoints)
    {
        //Hardcoded numbers...just to try
        *min_stiff = m_minStiffness[j];
        *max_stiff = m_maxStiffness[j];
        *min_damp = m_minDamping[j];
        *max_damp = m_maxDamping[j];
        return true;
    }
    return false;
}<|MERGE_RESOLUTION|>--- conflicted
+++ resolved
@@ -41,11 +41,7 @@
 {
     if(j >= 0 && j < m_numberOfJoints)
     {
-<<<<<<< HEAD
-        torqueOffset[j] = offset;
-=======
         m_torqueOffsett[j] = offset;
->>>>>>> 30eb0a5f
         return true;
     }
     return false;
@@ -58,11 +54,7 @@
 {
     if(j >= 0 && j < m_numberOfJoints)
     {
-<<<<<<< HEAD
-        *offset = torqueOffset[j];
-=======
         *offset = m_torqueOffsett[j];
->>>>>>> 30eb0a5f
         return true;
     }
     return false;
