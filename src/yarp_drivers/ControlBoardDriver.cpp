/*
 * Copyright (C) 2007-2013 Istituto Italiano di Tecnologia ADVR & iCub Facility
 * Authors: Enrico Mingo, Alessio Rocchi, Mirko Ferrati, Silvio Traversaro and Alessandro Settimi
 * CopyPolicy: Released under the terms of the LGPLv2.1 or later, see LGPL.TXT
 */


#include <gazebo_yarp_plugins/ControlBoardDriver.h>
#include "../test/jointlogger.hpp"

#include <yarp/sig/all.h>
#include <yarp/sig/ImageFile.h>
#include <yarp/os/all.h>
#include <boost/archive/text_iarchive.hpp>
#include <stdio.h>

#define toDeg(X) (X*180.0/M_PI)

using namespace yarp::os;
using namespace yarp::sig;
using namespace yarp::sig::draw;
using namespace yarp::sig::file;
using namespace yarp::dev;

void GazeboYarpControlBoardDriver::gazebo_init()
{
    //_robot = gazebo_pointer_wrapper::getModel();
    std::cout<<"if this message is the last one you read, _robot has not been set"<<std::endl;
    assert ( _robot );

    std::cout<<"Robot Name: "<<_robot->GetName() <<std::endl;
    std::cout<<"# Joints: "<<_robot->GetJoints().size() <<std::endl;
    std::cout<<"# Links: "<<_robot->GetLinks().size() <<std::endl;

    this->robot_refresh_period=this->_robot->GetWorld()->GetPhysicsEngine()->GetUpdatePeriod() *1000.0;
    setJointNames();

    _controlboard_number_of_joints = joint_names.size();
    //pos_lock.unlock();
    pos.size ( _controlboard_number_of_joints );
    zero_pos.size ( _controlboard_number_of_joints );
    vel.size ( _controlboard_number_of_joints );
    speed.size ( _controlboard_number_of_joints );
    acc.size ( _controlboard_number_of_joints );
    amp.size ( _controlboard_number_of_joints );
    torque.size ( _controlboard_number_of_joints ); torque.zero();
    ref_speed.size ( _controlboard_number_of_joints );
    ref_pos.size ( _controlboard_number_of_joints );
    ref_acc.size ( _controlboard_number_of_joints );
    ref_torque.size ( _controlboard_number_of_joints );
    max_pos.resize ( _controlboard_number_of_joints );
    min_pos.size ( _controlboard_number_of_joints );
    _p.reserve ( _controlboard_number_of_joints );
    _i.reserve ( _controlboard_number_of_joints );
    _d.reserve ( _controlboard_number_of_joints );

    setMinMaxPos();
    setPIDs();
    pos = 0;
    zero_pos=0;
    vel = 0;
    speed = 0;
    ref_speed=0;
    ref_pos=0;
    ref_acc=0;
    ref_torque=0;
    acc = 0;
    amp = 1; // initially on - ok for simulator
    started=false;
    control_mode=new int[_controlboard_number_of_joints];
    motion_done=new bool[_controlboard_number_of_joints];
    _clock=0;
    for ( unsigned int j=0; j<_controlboard_number_of_joints; ++j )
        control_mode[j]=VOCAB_CM_POSITION;

    std::cout << "gazebo_init set pid done!" << std::endl;

    this->updateConnection = gazebo::event::Events::ConnectWorldUpdateBegin (
                                 boost::bind ( &GazeboYarpControlBoardDriver::onUpdate, this, _1 ) );
    gazebo_node_ptr = gazebo::transport::NodePtr ( new gazebo::transport::Node );
    gazebo_node_ptr->Init ( this->_robot->GetWorld()->GetName() );
    jointCmdPub = gazebo_node_ptr->Advertise<gazebo::msgs::JointCmd>
                  ( std::string ( "~/" ) + this->_robot->GetName() + "/joint_cmd" );

    _T_controller = 10;

    std::stringstream ss(plugin_parameters.find("initialConfiguration").toString());
    if(!(plugin_parameters.find("initialConfiguration") == ""))
    {
        double tmp = 0.0;
        yarp::sig::Vector initial_config(_robot_number_of_joints);
        unsigned int counter = 1;
        while(ss>>tmp)
        {
            if(counter > _robot_number_of_joints)
            {
                std::cout<<"To many element in initial configuration, stopping at element "<<counter<<std::endl;
                break;
            }
            initial_config[counter-1] = tmp;
            ref_pos[counter-1] = toDeg(tmp);
            pos[counter-1] = toDeg(tmp);
            counter++;
        }
        std::cout<<"INITIAL CONFIGURATION IS: "<<initial_config.toString()<<std::endl;

        for(unsigned int i = 0; i < _robot_number_of_joints; ++i)
        {
            gazebo::math::Angle a;
            a.SetFromRadian(initial_config[i]);
            std::string joint_name = joint_names[i];
            _robot->GetJoint(joint_name)->SetAngle(0,a);
        }
    }
}

void GazeboYarpControlBoardDriver::onUpdate ( const gazebo::common::UpdateInfo & /*_info*/ )
{
    _clock++;

    if ( !started ) //This is a simple way to start with a coman in standing position
    {
        started=true;
<<<<<<< HEAD
        double temp=0;//[_controlboard_number_of_joints];
        for ( unsigned int j=0; j<_controlboard_number_of_joints; j++ )
            sendPositionToGazebo ( j,temp );
=======
        for ( unsigned int j = 0; j < _robot_number_of_joints; ++j )
            sendPositionToGazebo ( j, pos[j] );
>>>>>>> 881c61b9
    }

    pos_lock.wait();
    // Sensing position & torque
    for ( unsigned int jnt_cnt=0; jnt_cnt < joint_names.size(); jnt_cnt++ )
    {
        /** \todo consider multi-dof joint ? */
        pos[jnt_cnt] = this->_robot->GetJoint ( joint_names[jnt_cnt] )->GetAngle ( 0 ).Degree();
        speed[jnt_cnt] = this->_robot->GetJoint ( joint_names[jnt_cnt] )->GetVelocity ( 0 );
        torque[jnt_cnt] = this->_robot->GetJoint ( joint_names[jnt_cnt] )->GetForce ( 0 );
    }
    pos_lock.post();
    
//     logger.log(speed[2]);
    
    for ( unsigned int j=0; j<_controlboard_number_of_joints; ++j )
    {
        if ( control_mode[j]==VOCAB_CM_POSITION ) //set pos joint value, set vel joint value
        {
            if ( _clock%_T_controller==0 )
            {
                double temp=ref_pos[j];
                if ( ( pos[j]-ref_pos[j] ) < -ROBOT_POSITION_TOLERANCE )
                {
                    if ( ref_speed[j]!=0 ) temp=pos[j]+ ( ref_speed[j]/1000.0 ) *robot_refresh_period* ( double ) _T_controller;
                    motion_done[j]=false;
                }
                else if ( ( pos[j]-ref_pos[j] ) >ROBOT_POSITION_TOLERANCE )
                {
                    if ( ref_speed[j]!=0 ) temp=pos[j]- ( ref_speed[j]/1000.0 ) *robot_refresh_period* ( double ) _T_controller;
                    motion_done[j]=false;
                }
                else
                {
                    motion_done[j]=true;
                }
                //std::cout<<"pos: "<<pos[j]<<" ref_pos: "<<ref_pos[j]<<" ref_speed: "<<ref_speed[j]<<" period: "<<robot_refresh_period<<" result: "<<temp<<std::endl;
                sendPositionToGazebo ( j,temp );
            }
        }
        else if ( control_mode[j]==VOCAB_CM_VELOCITY ) //set vmo joint value
        {
            if ( _clock%_T_controller==0 )
            {
                sendVelocityToGazebo ( j,vel[j] );
                //std::cout<<" velocity "<<vel[j]<<'('<<toRad(vel[j])<<')'<<" to joint "<<j<<std::endl;
            }
        }
        else if ( control_mode[j]==VOCAB_CM_TORQUE )
        {
            if ( _clock%_T_controller==0 )
            {
                sendTorqueToGazebo ( j,ref_torque[j] );
                //std::cout<<" torque "<<ref_torque[j]<<" to joint "<<j<<std::endl;
            }
        }
    }
}

void GazeboYarpControlBoardDriver::setMinMaxPos()  //NOT TESTED
{
    std::cout<<"Joint Limits"<<std::endl;
    for(unsigned int i = 0; i < _controlboard_number_of_joints; ++i)
    {
        max_pos[i] = this->_robot->GetJoint(joint_names[i])->GetUpperLimit(0).Degree();
        min_pos[i] = this->_robot->GetJoint(joint_names[i])->GetLowerLimit(0).Degree();
        std::cout<<joint_names[i]<<" max_pos: "<<max_pos[i]<<" min_pos: "<<min_pos[i]<<std::endl;
    }
}

void GazeboYarpControlBoardDriver::setJointNames()  //WORKS
{
        std::cout << ".ini file found, using joint names in ini file" << std::endl;
        yarp::os::Bottle joint_names_bottle = plugin_parameters.findGroup("jointNames");

        if(joint_names_bottle.isNull())
        {
            std::cout << "Error cannot find jointNames!!";
            return;
        }
        int nr_of_joints = joint_names_bottle.size()-1;
        
        joint_names.resize(nr_of_joints);
        for(unsigned int i=0; i < joint_names.size(); i++ ) {
            std::string joint_name(joint_names_bottle.get(i+1).asString().c_str());
            joint_names[i] = _robot->GetName()+"::"+joint_name;
        }        
}

void GazeboYarpControlBoardDriver::setPIDs() //WORKS
{        
    yarp::os::Property prop;
    //now try to load the pid from the plugin configuration file, if that fails fallback to the old methods
    std::string gazebo_pids_group_name = "GAZEBO_PIDS";
    
    if(plugin_parameters.check(gazebo_pids_group_name.c_str())) 
    {
        std::cout<<"Found PID information in plugin parameters "<<std::endl;
        
        for(unsigned int i = 0; i < _controlboard_number_of_joints; ++i)
        {
            std::stringstream property_name;
            property_name<<"Pid";
            property_name<<i;
            
            yarp::os::Bottle& pid = plugin_parameters.findGroup(gazebo_pids_group_name.c_str()).findGroup(property_name.str().c_str());
            _p.push_back(pid.get(1).asDouble());
            _i.push_back(pid.get(3).asDouble());
            _d.push_back(pid.get(2).asDouble());
            std::cout<<"  P: "<<_p[i]<<" I: "<<_i[i]<<" D: "<<_d[i]<<std::endl;
        }
        std::cout<<"OK!"<<std::endl;
    } 
    else
    {
        double default_p = 500.0;
        double default_i = 0.1;
        double default_d = 1.0;
        std::cout<<"PID gain information not found in plugin parameters, using default gains ( " 
                 <<"P " << default_p << " I " << default_i << " D " << default_d << " )" <<std::endl;
        for(unsigned int i = 0; i < _controlboard_number_of_joints; ++i)
        {
            _p.push_back(default_p);
            _i.push_back(default_i);
            _d.push_back(default_d);
        }
    }
}

bool GazeboYarpControlBoardDriver::sendPositionsToGazebo(yarp::sig::Vector refs)
{
    for (unsigned int j=0; j<_controlboard_number_of_joints; j++)
    {
        sendPositionToGazebo(j,refs[j]);
    }
    return true;
}

bool GazeboYarpControlBoardDriver::sendPositionToGazebo(int j,double ref)
{
    gazebo::msgs::JointCmd j_cmd;
    prepareJointMsg(j_cmd,j,ref);
    jointCmdPub->WaitForConnection();
    jointCmdPub->Publish(j_cmd);
    return true;
}

void GazeboYarpControlBoardDriver::prepareJointMsg(gazebo::msgs::JointCmd& j_cmd, const int joint_index, const double ref)  //WORKS
{
    j_cmd.set_name(this->_robot->GetJoint(joint_names[joint_index])->GetScopedName());
    j_cmd.mutable_position()->set_target(toRad(ref));
    j_cmd.mutable_position()->set_p_gain(_p[joint_index]);
    j_cmd.mutable_position()->set_i_gain(_i[joint_index]);
    j_cmd.mutable_position()->set_d_gain(_d[joint_index]);
    j_cmd.mutable_velocity()->set_p_gain(0.0);
    j_cmd.mutable_velocity()->set_i_gain(0.0);
    j_cmd.mutable_velocity()->set_d_gain(0.0);
}

bool GazeboYarpControlBoardDriver::sendVelocitiesToGazebo(yarp::sig::Vector& refs) //NOT TESTED
{
    for (unsigned int j=0; j<_controlboard_number_of_joints; j++)
    {
        sendVelocityToGazebo(j,refs[j]);
    }
    return true;
}

bool GazeboYarpControlBoardDriver::sendVelocityToGazebo(int j,double ref) //NOT TESTED
{      
    /* SetVelocity method */
    /*gazebo::physics::JointPtr joint =  this->_robot->GetJoint(joint_names[j]);
    joint->SetMaxForce(0, joint->GetEffortLimit(0)*1.1); //<-- MAGIC NUMBER!!!!
    //      std::cout<<"MaxForce:" <<joint->GetMaxForce(0)<<std::endl;
    joint->SetVelocity(0,toRad(ref));
    */
    /* JointController method. If you pick this control method for control
     *      of joint velocities, you should also take care of the switching logic
     *      in setVelocityMode, setTorqueMode and setPositionMode:
     *      that is, the SetMarxForce(0,0) and SetVelocity(0,0) are no longer
     *      needed, but the JointController::AddJoint() method needs to be called
     *      when you switch to velocity mode, to make sure the PIDs get reset */
           gazebo::msgs::JointCmd j_cmd;
           prepareJointVelocityMsg(j_cmd,j,ref);
           jointCmdPub->WaitForConnection();
           jointCmdPub->Publish(j_cmd);
    /**/
    return true;
}

void GazeboYarpControlBoardDriver::prepareJointVelocityMsg(gazebo::msgs::JointCmd& j_cmd, const int j, const double ref) //NOT TESTED
{
    j_cmd.set_name(this->_robot->GetJoint(joint_names[j])->GetScopedName());
    j_cmd.mutable_position()->set_p_gain(0.0);
    j_cmd.mutable_position()->set_i_gain(0.0);
    j_cmd.mutable_position()->set_d_gain(0.0);
    j_cmd.mutable_velocity()->set_p_gain(0.200);
    j_cmd.mutable_velocity()->set_i_gain(0.02);
    j_cmd.mutable_velocity()->set_d_gain(0.0);
    j_cmd.mutable_velocity()->set_target(toRad(ref));
}

bool GazeboYarpControlBoardDriver::sendTorquesToGazebo(yarp::sig::Vector& refs) //NOT TESTED
{
    for (unsigned int j=0; j<_controlboard_number_of_joints; j++)
    {
        sendTorqueToGazebo(j,refs[j]);
    }
    return true;
}

bool GazeboYarpControlBoardDriver::sendTorqueToGazebo(const int j,const double ref) //NOT TESTED
{
    gazebo::msgs::JointCmd j_cmd;
    prepareJointTorqueMsg(j_cmd,j,ref);
    jointCmdPub->WaitForConnection();
    jointCmdPub->Publish(j_cmd);
    return true;
}

void GazeboYarpControlBoardDriver::prepareJointTorqueMsg(gazebo::msgs::JointCmd& j_cmd, const int j, const double ref) //NOT TESTED
{
    j_cmd.set_name(this->_robot->GetJoint(joint_names[j])->GetScopedName());
    j_cmd.mutable_position()->set_p_gain(0.0);
    j_cmd.mutable_position()->set_i_gain(0.0);
    j_cmd.mutable_position()->set_d_gain(0.0);
    j_cmd.mutable_velocity()->set_p_gain(0.0);
    j_cmd.mutable_velocity()->set_i_gain(0.0);
    j_cmd.mutable_velocity()->set_d_gain(0.0);
    j_cmd.set_force(ref);
}<|MERGE_RESOLUTION|>--- conflicted
+++ resolved
@@ -88,11 +88,11 @@
     if(!(plugin_parameters.find("initialConfiguration") == ""))
     {
         double tmp = 0.0;
-        yarp::sig::Vector initial_config(_robot_number_of_joints);
+        yarp::sig::Vector initial_config(_controlboard_number_of_joints);
         unsigned int counter = 1;
         while(ss>>tmp)
         {
-            if(counter > _robot_number_of_joints)
+            if(counter > _controlboard_number_of_joints)
             {
                 std::cout<<"To many element in initial configuration, stopping at element "<<counter<<std::endl;
                 break;
@@ -104,7 +104,7 @@
         }
         std::cout<<"INITIAL CONFIGURATION IS: "<<initial_config.toString()<<std::endl;
 
-        for(unsigned int i = 0; i < _robot_number_of_joints; ++i)
+        for(unsigned int i = 0; i < _controlboard_number_of_joints; ++i)
         {
             gazebo::math::Angle a;
             a.SetFromRadian(initial_config[i]);
@@ -121,14 +121,8 @@
     if ( !started ) //This is a simple way to start with a coman in standing position
     {
         started=true;
-<<<<<<< HEAD
-        double temp=0;//[_controlboard_number_of_joints];
-        for ( unsigned int j=0; j<_controlboard_number_of_joints; j++ )
-            sendPositionToGazebo ( j,temp );
-=======
-        for ( unsigned int j = 0; j < _robot_number_of_joints; ++j )
+        for ( unsigned int j = 0; j < _controlboard_number_of_joints; ++j )
             sendPositionToGazebo ( j, pos[j] );
->>>>>>> 881c61b9
     }
 
     pos_lock.wait();
