--- conflicted
+++ resolved
@@ -37,32 +37,6 @@
     this->m_robotRefreshPeriod = this->m_robot->GetWorld()->GetPhysicsEngine()->GetUpdatePeriod() * 1000.0;
     if (!setJointNames()) return false;
 
-<<<<<<< HEAD
-    numberOfJoints = joint_names.size();
-    //pos_lock.unlock();
-    pos.resize(numberOfJoints);
-    zeroPosition.resize(numberOfJoints);
-    vel.resize(numberOfJoints);
-    speed.resize(numberOfJoints);
-    acc.resize(numberOfJoints);
-    amp.resize(numberOfJoints);
-    torque.resize(numberOfJoints); torque.zero();
-    referenceSpeed.resize(numberOfJoints);
-    desiredPosition.resize(numberOfJoints);
-    referencePosition.resize(numberOfJoints);
-    referenceAcceleraton.resize(numberOfJoints);
-    referenceTorque.resize(numberOfJoints);
-    max_pos.resize(numberOfJoints);
-    min_pos.resize(numberOfJoints);
-    _positionPIDs.reserve(numberOfJoints);
-    _velocityPIDs.reserve(numberOfJoints);
-    _impedancePosPDs.reserve(numberOfJoints);
-    torqueOffset.resize(numberOfJoints);
-    minStiffness.resize(numberOfJoints, 0.0);
-    maxStiffness.resize(numberOfJoints, 1000.0);
-    minDamping.resize(numberOfJoints, 0.0);
-    maxDamping.resize(numberOfJoints, 100.0);
-=======
     m_numberOfJoints = m_jointNames.size();
     m_positions.resize(m_numberOfJoints);
     m_zeroPosition.resize(m_numberOfJoints);
@@ -84,7 +58,6 @@
     m_maxStiffness.resize(m_numberOfJoints, 1000.0);
     m_minDamping.resize(m_numberOfJoints, 0.0);
     m_maxDamping.resize(m_numberOfJoints, 100.0);
->>>>>>> 30eb0a5f
 
     setMinMaxPos();
     setMinMaxImpedance();
@@ -100,21 +73,12 @@
     m_referenceTorques.zero();
     amp = 1; // initially on - ok for simulator
     started = false;
-<<<<<<< HEAD
-    controlMode = new int[numberOfJoints];
-    motion_done = new bool[numberOfJoints];
-    _clock = 0;
-    torqueOffset = 0;
-    for (unsigned int j = 0; j < numberOfJoints; ++j)
-        controlMode[j] = VOCAB_CM_POSITION;
-=======
     m_controlMode = new int[m_numberOfJoints];
     m_isMotionDone = new bool[m_numberOfJoints];
     m_clock = 0;
     m_torqueOffsett = 0;
     for (unsigned int j = 0; j < m_numberOfJoints; ++j)
         m_controlMode[j] = VOCAB_CM_POSITION;
->>>>>>> 30eb0a5f
 
     std::cout << "gazebo_init set pid done!" << std::endl;
 
@@ -491,15 +455,9 @@
          Here joint positions and speeds are in [deg] and [deg/sec].
          Therefore also stiffness and damping has to be [Nm/deg] and [Nm*sec/deg].
          */
-<<<<<<< HEAD
-        //std::cout<<"speed"<<j<<" : "<<speed[j]<<std::endl;
-        double q = pos[j] - zeroPosition[j];
-        double t_ref = -_impedancePosPDs[j].p * (q - des) - _impedancePosPDs[j].d * speed[j] + torqueOffset[j];
-=======
         //std::cout<<"m_velocities"<<j<<" : "<<m_velocities[j]<<std::endl;
         double q = m_positions[j] - m_zeroPosition[j];
         double t_ref = -m_impedancePosPDs[j].p * (q - des) - m_impedancePosPDs[j].d * m_velocities[j] + m_torqueOffsett[j];
->>>>>>> 30eb0a5f
         sendTorqueToGazebo(j, t_ref);
     }
 }
