/*
 * Copyright (C) 2007-2013 Istituto Italiano di Tecnologia ADVR & iCub Facility
 * Authors: Enrico Mingo, Alessio Rocchi, Mirko Ferrati, Silvio Traversaro and Alessandro Settimi
 * CopyPolicy: Released under the terms of the LGPLv2.1 or later, see LGPL.TXT
 */


#include "gazebo_yarp_plugins/IMU.hh"
#include "gazebo_yarp_plugins/IMUDriver.h"
#include "gazebo_yarp_plugins/Handler.hh"
#include "gazebo_yarp_plugins/common.h"

#include <gazebo/sensors/ImuSensor.hh>

#include <yarp/dev/ServerInertial.h>
#include <yarp/dev/PolyDriver.h>


GZ_REGISTER_SENSOR_PLUGIN(gazebo::GazeboYarpIMU)

namespace gazebo {
    
GazeboYarpIMU::GazeboYarpIMU() : SensorPlugin(), m_yarp()
{
}

GazeboYarpIMU::~GazeboYarpIMU()
{
    std::cout << "*** GazeboYarpIMU closing ***" << std::endl;
    m_imuDriver.close();
    GazeboYarpPlugins::Handler::getHandler()->removeSensor(m_sensorName);
}

void GazeboYarpIMU::Load(sensors::SensorPtr _sensor, sdf::ElementPtr _sdf)
{
<<<<<<< HEAD
    if (!m_yarp.checkNetwork()) {
        std::cerr << "GazeboYarpIMU::Load error: yarp network does not seem to be available, is the yarpserver running?" << std::endl;
        return;
    }
    
    std::cout << "*** GazeboYarpIMU plugin started ***" << std::endl;
    
    if (!_sensor) {
        gzerr << "GazeboYarpIMU plugin requires a IMUSensor." << std::endl;
=======
    if( !_yarp.checkNetwork(GazeboYarpPlugins::yarpNetworkInitializationTimeout) ) {
        std::cerr << "GazeboYarpIMU::Load error: yarp network does not seem to be available, is the yarpserver running?"<<std::endl;
        return;
    }

    std::cout<<"*** GazeboYarpIMU plugin started ***"<<std::endl;

    if (!_sensor)
    {
        gzerr << "GazeboYarpIMU plugin requires a IMUSensor.\n";
>>>>>>> dc8196c5
        return;
    }
    
    _sensor->SetActive(true);

    // Add my gazebo device driver to the factory.
    ::yarp::dev::Drivers::factory().add(new ::yarp::dev::DriverCreatorOf< ::yarp::dev::GazeboYarpIMUDriver>
<<<<<<< HEAD
                                        ("gazebo_imu", "inertial", "GazeboYarpIMUDriver"));
    
    
    //Getting .ini configuration file from sdf
    bool configuration_loaded = false;
    
    if (_sdf->HasElement("yarpConfigurationFile")) {
        std::string ini_file_name = _sdf->Get<std::string>("yarpConfigurationFile");
        std::string ini_file_path = gazebo::common::SystemPaths::Instance()->FindFileURI(ini_file_name);
        
        if (ini_file_path != "" && m_parameters.fromConfigFile(ini_file_path.c_str())) {
            std::cout << "Found yarpConfigurationFile: loading from " << ini_file_path << std::endl;
            configuration_loaded = true;
        }
    }
    
    if (!configuration_loaded) {
        std::cout << "File .ini not found, quitting" << std::endl;
        return;
    }
    
    m_sensorName = _sensor->GetScopedName();
    //Insert the pointer in the singleton handler for retriving it in the yarp driver
    GazeboYarpPlugins::Handler::getHandler()->setSensor(_sensor.get());
    
    m_parameters.put(YarpScopedName.c_str(), m_sensorName.c_str());
    
=======
                                      ("gazebo_imu", "inertial", "GazeboYarpIMUDriver"));


    //Getting .ini configuration file from sdf
    bool configuration_loaded = false;

    if(_sdf->HasElement("yarpConfigurationFile") )
    {
        std::string ini_file_name = _sdf->Get<std::string>("yarpConfigurationFile");
        std::string ini_file_path = gazebo::common::SystemPaths::Instance()->FindFileURI(ini_file_name);

        if( ini_file_path != "" && _parameters.fromConfigFile(ini_file_path.c_str()) )
        {
            std::cout << "Found yarpConfigurationFile: loading from " << ini_file_path << std::endl;
            configuration_loaded = true;
        }

    }

    if(!configuration_loaded)
    {
        std::cout << "File .ini not found, quitting\n" << std::endl;
        return;
    }

    _sensorName = _sensor->GetScopedName();
    //Insert the pointer in the singleton handler for retriving it in the yarp driver
    GazeboYarpPlugins::Handler::getHandler()->setSensor(_sensor.get());

    _parameters.put(yarp_scopedname_parameter.c_str(), _sensorName.c_str());

>>>>>>> dc8196c5
    //Open the driver
    if (m_imuDriver.open(m_parameters)) {
        std::cout << "Loaded GazeboYarpIMU Plugin correctly" << std::endl;
    } else {
        std::cout << "GazeboYarpIMU Plugin Load failed: error in opening yarp driver" << std::endl;
    }

    std::cout << "GazeboYarpIMU original parameters" << std::endl;
    std::cout << m_parameters.toString() << std::endl;
    std::cout << "GazeboYarpIMU getOptions" << std::endl;
    std::cout << m_imuDriver.getOptions().toString() << std::endl;
}
    
}<|MERGE_RESOLUTION|>--- conflicted
+++ resolved
@@ -33,7 +33,6 @@
 
 void GazeboYarpIMU::Load(sensors::SensorPtr _sensor, sdf::ElementPtr _sdf)
 {
-<<<<<<< HEAD
     if (!m_yarp.checkNetwork()) {
         std::cerr << "GazeboYarpIMU::Load error: yarp network does not seem to be available, is the yarpserver running?" << std::endl;
         return;
@@ -43,18 +42,6 @@
     
     if (!_sensor) {
         gzerr << "GazeboYarpIMU plugin requires a IMUSensor." << std::endl;
-=======
-    if( !_yarp.checkNetwork(GazeboYarpPlugins::yarpNetworkInitializationTimeout) ) {
-        std::cerr << "GazeboYarpIMU::Load error: yarp network does not seem to be available, is the yarpserver running?"<<std::endl;
-        return;
-    }
-
-    std::cout<<"*** GazeboYarpIMU plugin started ***"<<std::endl;
-
-    if (!_sensor)
-    {
-        gzerr << "GazeboYarpIMU plugin requires a IMUSensor.\n";
->>>>>>> dc8196c5
         return;
     }
     
@@ -62,7 +49,6 @@
 
     // Add my gazebo device driver to the factory.
     ::yarp::dev::Drivers::factory().add(new ::yarp::dev::DriverCreatorOf< ::yarp::dev::GazeboYarpIMUDriver>
-<<<<<<< HEAD
                                         ("gazebo_imu", "inertial", "GazeboYarpIMUDriver"));
     
     
@@ -90,39 +76,6 @@
     
     m_parameters.put(YarpScopedName.c_str(), m_sensorName.c_str());
     
-=======
-                                      ("gazebo_imu", "inertial", "GazeboYarpIMUDriver"));
-
-
-    //Getting .ini configuration file from sdf
-    bool configuration_loaded = false;
-
-    if(_sdf->HasElement("yarpConfigurationFile") )
-    {
-        std::string ini_file_name = _sdf->Get<std::string>("yarpConfigurationFile");
-        std::string ini_file_path = gazebo::common::SystemPaths::Instance()->FindFileURI(ini_file_name);
-
-        if( ini_file_path != "" && _parameters.fromConfigFile(ini_file_path.c_str()) )
-        {
-            std::cout << "Found yarpConfigurationFile: loading from " << ini_file_path << std::endl;
-            configuration_loaded = true;
-        }
-
-    }
-
-    if(!configuration_loaded)
-    {
-        std::cout << "File .ini not found, quitting\n" << std::endl;
-        return;
-    }
-
-    _sensorName = _sensor->GetScopedName();
-    //Insert the pointer in the singleton handler for retriving it in the yarp driver
-    GazeboYarpPlugins::Handler::getHandler()->setSensor(_sensor.get());
-
-    _parameters.put(yarp_scopedname_parameter.c_str(), _sensorName.c_str());
-
->>>>>>> dc8196c5
     //Open the driver
     if (m_imuDriver.open(m_parameters)) {
         std::cout << "Loaded GazeboYarpIMU Plugin correctly" << std::endl;
