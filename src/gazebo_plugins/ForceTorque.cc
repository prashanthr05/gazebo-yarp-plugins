--- conflicted
+++ resolved
@@ -34,11 +34,7 @@
 
 void GazeboYarpForceTorque::Load(sensors::SensorPtr _sensor, sdf::ElementPtr _sdf)
 {
-<<<<<<< HEAD
     if( !m_yarp.checkNetwork() ) { 
-=======
-    if( !_yarp.checkNetwork(GazeboYarpPlugins::yarpNetworkInitializationTimeout) ) {
->>>>>>> dc8196c5
        std::cerr << "GazeboYarpForceTorque::Load error: yarp network does not seem to be available, is the yarpserver running?"<<std::endl;
        return;
     }
@@ -81,7 +77,6 @@
         std::cout << "File .ini not found, quitting\n" << std::endl;
         return;
     }
-<<<<<<< HEAD
     
     m_sensorName = _sensor->GetScopedName();
     //Insert the pointer in the singleton handler for retriving it in the yarp driver
@@ -89,15 +84,6 @@
     
     driver_properties.put(YarpScopedName.c_str(), m_sensorName.c_str());
     
-=======
-
-    _sensorName = _sensor->GetScopedName();
-    //Insert the pointer in the singleton handler for retriving it in the yarp driver
-    GazeboYarpPlugins::Handler::getHandler()->setSensor(boost::get_pointer(_sensor));
-
-    driver_properties.put(yarp_scopedname_parameter.c_str(), _sensorName.c_str());
-
->>>>>>> dc8196c5
     //Open the wrapper
     //Force the wrapper to be of type "analogServer" (it make sense? probably no)
     wrapper_properties.put("device","analogServer");
@@ -120,7 +106,6 @@
 
     //Attach the driver to the wrapper
     ::yarp::dev::PolyDriverList driver_list;
-<<<<<<< HEAD
     
     if( !m_forcetorqueWrapper.view(m_iWrap) ) {
         std::cerr << "GazeboYarpForceTorque : error in loading wrapper" << std::endl;
@@ -130,17 +115,6 @@
     driver_list.push(&m_forceTorqueDriver,"dummy");
     
     if( m_iWrap->attachAll(driver_list) ) {
-=======
-
-    if( !_forcetorque_wrapper.view(_iWrap) ) {
-        std::cerr << "GazeboYarpForceTorque : error in loading wrapper" << std::endl;
-        return;
-    }
-
-    driver_list.push(&_forcetorque_driver,"dummy");
-
-    if( _iWrap->attachAll(driver_list) ) {
->>>>>>> dc8196c5
         std::cerr << "GazeboYarpForceTorque : wrapper was connected with driver " << std::endl;
     } else {
         std::cerr << "GazeboYarpForceTorque : error in connecting wrapper and device " << std::endl;
