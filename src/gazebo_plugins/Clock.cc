--- conflicted
+++ resolved
@@ -13,7 +13,7 @@
 
 namespace gazebo
 {
-<<<<<<< HEAD
+
     bool PublishedTime::write(yarp::os::ConnectionWriter& connection)
     {
         connection.appendInt(BOTTLE_TAG_LIST+BOTTLE_TAG_INT);
@@ -35,8 +35,6 @@
         nsec = connection.expectInt();
         return !connection.isError();
     }
-=======
->>>>>>> 30eb0a5f
 
     GazeboYarpClock::GazeboYarpClock() : _yarp()
     {
@@ -51,24 +49,19 @@
 
     void GazeboYarpClock::Load(int _argc, char **_argv)
     {
-<<<<<<< HEAD
-        if( !_yarp.checkNetwork() ) {
-=======
+
         if( !_yarp.checkNetwork(GazeboYarpPlugins::yarpNetworkInitializationTimeout) ) {
->>>>>>> 30eb0a5f
+
             std::cerr << "GazeboYarpClock::Load error: yarp network does not seem to be available, is the yarpserver running?"<<std::endl;
             return;
         }
 
         std::cout << "GazeboYarpClock loaded." << std::endl;
 
-<<<<<<< HEAD
         port_name = "/gazebo_yarp_clock:o";
 
         topic_name = "/clock";
-=======
-        port_name = "/clock";
->>>>>>> 30eb0a5f
+
 
         //The proper loading is done when the world is created
         load_gazebo_yarp_clock = gazebo::event::Events::ConnectWorldCreated(boost::bind(&GazeboYarpClock::GazeboYarpClockLoad,this,_1));
@@ -81,15 +74,13 @@
           //Opening port
           port.open(port_name);
 
-<<<<<<< HEAD
           //Connecting port to topic (and creating topic)
           _yarp.connect(port_name,"topic:/"+topic_name);
 
-=======
->>>>>>> 30eb0a5f
           //Getting world pointer
           world_ = gazebo::physics::get_world(world_name);
 
+          //Attach world update callback to clock update function
           time_update_event_ = gazebo::event::Events::ConnectWorldUpdateBegin(boost::bind(&GazeboYarpClock::ClockUpdate,this));
     }
 
