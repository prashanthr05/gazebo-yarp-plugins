--- conflicted
+++ resolved
@@ -26,36 +26,6 @@
         plugin_parameters.fromConfigFile(config.find("gazebo_ini_file_path").asString().c_str()); 
     }    
   
-    _robot = gazebo_pointer_wrapper::getModel();
-
-    std::cout<<"Robot Name: "<<_robot->GetName()<<std::endl;
-    std::cout<<"# Joints: "<<_robot->GetJoints().size()<<std::endl;
-    std::cout<<"# Links: "<<_robot->GetLinks().size()<<std::endl;
-    this->robot_refresh_period=this->_robot->GetWorld()->GetPhysicsEngine()->GetUpdatePeriod()*1000.0;
-
-    setJointNames();
-                  
-    _robot_number_of_joints = joint_names.size();
-    pos_lock.unlock();
-    pos.size(_robot_number_of_joints);
-    zero_pos.size(_robot_number_of_joints);
-    vel.size(_robot_number_of_joints);
-    speed.size(_robot_number_of_joints);
-    acc.size(_robot_number_of_joints);
-    amp.size(_robot_number_of_joints);
-    ref_speed.size(_robot_number_of_joints);
-    ref_pos.size(_robot_number_of_joints);
-    ref_acc.size(_robot_number_of_joints);
-    max_pos.resize(_robot_number_of_joints);
-    min_pos.size(_robot_number_of_joints);
-    joint_names.reserve(_robot_number_of_joints);
-    _p.reserve(_robot_number_of_joints);
-    _i.reserve(_robot_number_of_joints);
-    _d.reserve(_robot_number_of_joints);
-
-
-<<<<<<< HEAD
-  
   //I love everything and every interface
   uintptr_t temp;
   std::istringstream iss(config.find("loving_gazebo_pointer").asString().c_str());
@@ -68,45 +38,9 @@
     //TODO
   }
   _robot=reinterpret_cast<gazebo::physics::Model*>(temp);
-    //int dT = (int)(config.find("dT").asDouble());
-    //setRate(dT);
-    //robot_refresh_period = dT;
-
-   // return RateThread::start();
+  
   gazebo_init();
-  return true;
-=======
-
-    setMinMaxPos();
-    setPIDs();
-
-    pos = 0;
-    zero_pos=0;
-    vel = 0;
-    speed = 0;
-    ref_speed=0;
-    ref_pos=0;
-    ref_acc=0;
-    acc = 0;
-    amp = 1; // initially on - ok for simulator
-    started=false;
-    control_mode=new int[_robot_number_of_joints];
-    motion_done=new bool[_robot_number_of_joints];
-    _clock=0;
-    for(int j=0; j<_robot_number_of_joints; ++j)
-        control_mode[j]=VOCAB_CM_POSITION;
-        
-    this->updateConnection = gazebo::event::Events::ConnectWorldUpdateBegin(
-                                     boost::bind(&coman::onUpdate, this, _1));
-    
-    gazebo_node_ptr = gazebo::transport::NodePtr(new gazebo::transport::Node);
-    gazebo_node_ptr->Init(this->_robot->GetWorld()->GetName());
-    jointCmdPub = gazebo_node_ptr->Advertise<gazebo::msgs::JointCmd>
-                  (std::string("~/") + this->_robot->GetName() + "/joint_cmd");
-
-  
     return true;
->>>>>>> 21d96369
 }
 
 void coman::gazebo_init()
@@ -114,19 +48,17 @@
   //_robot = gazebo_pointer_wrapper::getModel();
   std::cout<<"if this message is the last one you read, _robot has not been set"<<std::endl;
   assert(_robot);
-        this->updateConnection = gazebo::event::Events::ConnectWorldUpdateBegin(
-                                     boost::bind(&coman::onUpdate, this, _1));
-        std::cout<<"Robot Name: "<<_robot->GetName()<<std::endl;
+  
+  std::cout<<"Robot Name: "<<_robot->GetName()<<std::endl;
         std::cout<<"# Joints: "<<_robot->GetJoints().size()<<std::endl;
         std::cout<<"# Links: "<<_robot->GetLinks().size()<<std::endl;
+  
+        
+        
         this->robot_refresh_period=this->_robot->GetWorld()->GetPhysicsEngine()->GetUpdatePeriod()*1000.0;
-        gazebo_node_ptr = gazebo::transport::NodePtr(new gazebo::transport::Node);
-        gazebo_node_ptr->Init(this->_robot->GetWorld()->GetName());
-        jointCmdPub = gazebo_node_ptr->Advertise<gazebo::msgs::JointCmd>
-                      (std::string("~/") + this->_robot->GetName() + "/joint_cmd");
+          setJointNames();
 
-
-        _robot_number_of_joints = _robot->GetJoints().size();
+	_robot_number_of_joints = _robot->GetJoints().size();
         pos_lock.unlock();
         pos.size(_robot_number_of_joints);
         zero_pos.size(_robot_number_of_joints);
@@ -143,10 +75,8 @@
         _p.reserve(_robot_number_of_joints);
         _i.reserve(_robot_number_of_joints);
         _d.reserve(_robot_number_of_joints);
-
-
-        setJointNames();
-        setMinMaxPos();
+	
+	  setMinMaxPos();
         setPIDs();
 
         pos = 0;
@@ -164,6 +94,19 @@
 	_clock=0;
         for(int j=0; j<_robot_number_of_joints; ++j)
             control_mode[j]=VOCAB_CM_POSITION;
+
+	this->updateConnection = gazebo::event::Events::ConnectWorldUpdateBegin(
+                                     boost::bind(&coman::onUpdate, this, _1));
+	gazebo_node_ptr = gazebo::transport::NodePtr(new gazebo::transport::Node);
+        gazebo_node_ptr->Init(this->_robot->GetWorld()->GetName());
+        jointCmdPub = gazebo_node_ptr->Advertise<gazebo::msgs::JointCmd>
+                      (std::string("~/") + this->_robot->GetName() + "/joint_cmd");
+		      
+		      
+        
+
+
+      
 }
 
 /*
