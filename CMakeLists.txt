# Copyright (C) 2007-2013 Istituto Italiano di Tecnologia ADVR & iCub Facility
# Authors: Enrico Mingo, Alessio Rocchi, Mirko Ferrati, Silvio Traversaro and Alessandro Settimi
# CopyPolicy: Released under the terms of the LGPLv2.1 or later, see LGPL.TXT

cmake_minimum_required(VERSION 2.8.7)

PROJECT(GazeboYarpPlugins)

find_package(YARP 2.3.63.2 REQUIRED)
message(STATUS "YARP is version: ${YARP_VERSION}")

set(CMAKE_MACOSX_RPATH 1)
set(CMAKE_INSTALL_RPATH_USE_LINK_PATH TRUE)

# Finding dependencies
find_package(Gazebo REQUIRED)

find_package(Boost REQUIRED serialization system)

include (FindPkgConfig)
if (PKG_CONFIG_FOUND)
  pkg_check_modules(GAZEBO gazebo)
  pkg_check_modules(SDFORMAT sdformat)
  pkg_check_modules(PROTOBUF protobuf)
endif()

# add local cmake scripts
set(CMAKE_MODULE_PATH ${CMAKE_MODULE_PATH} ${PROJECT_SOURCE_DIR}/cmake)

# Define (depending on CMAKE_BUILD_TYPE) the DEBUG macro
include(AddDebugMacro)

# Enable all possible warning if CMAKE_BUILD_TYPE is debug
include(AddDebugWarnings)

include_directories(include/gazebo_yarp_plugins)
include_directories(SYSTEM ${YARP_INCLUDE_DIRS} ${Boost_INCLUDE_DIRS} ${GAZEBO_INCLUDE_DIRS}  ${SDFORMAT_INCLUDE_DIRS} ${PROTOBUF_INCLUDE_DIRS})
link_directories(${GAZEBO_LIBRARY_DIRS} ${SDFORMAT_LIBRARY_DIRS} ${PROTOBUF_LIBRARY_DIRS})

set(commons_headers         include/gazebo_yarp_plugins/common.h)
#if this is not a target it will not work :(
SOURCE_GROUP("Common" FILES ${commons_headers})
# SET_SOURCE_FILES_PROPERTIES(${commons_headers} PROPERTIES HEADER_FILE_ONLY TRUE)

set(singleton_source        src/gazebo_plugins/Handler.cc)
set(singleton_headers       include/gazebo_yarp_plugins/Handler.hh)

SOURCE_GROUP("Source Files" FILES ${singleton_source})
SOURCE_GROUP("Header Files" FILES ${singleton_headers})

add_library(gazebo_yarp_singleton    SHARED ${singleton_source}    ${singleton_headers})
target_link_libraries(gazebo_yarp_singleton ${YARP_LIBRARIES} ${SDFORMAT_LIBRARIES} ${GAZEBO_LIBRARIES} ${PROTOBUF_LIBRARIES} ${Boost_LIBRARIES})
install(TARGETS gazebo_yarp_singleton
                DESTINATION lib)
                
set(controlBoard_source     src/gazebo_plugins/ControlBoard.cc
                            src/yarp_drivers/ControlBoardDriver.cpp
                            src/yarp_drivers/ControlBoardDriverControlMode.cpp
                            src/yarp_drivers/ControlBoardDriverInteractionMode.cpp
                            src/yarp_drivers/ControlBoardDriverDeviceDriver.cpp
                            src/yarp_drivers/ControlBoardDriverEncoders.cpp
                            src/yarp_drivers/ControlBoardDriverOthers.cpp
                            src/yarp_drivers/ControlBoardDriverPositionControl.cpp
                            src/yarp_drivers/ControlBoardTorqueDriverControl.cpp
                            src/yarp_drivers/ControlBoardDriverVelocityControl.cpp
                            src/yarp_drivers/ControlBoardDriverImpedancePositionControl.cpp
                            src/yarp_drivers/ControlBoardDriverOpenLoop.cpp
                            src/yarp_drivers/ControlBoardDriverPidControl.cpp)

set(controlBoard_headers    include/gazebo_yarp_plugins/ControlBoard.hh
                            include/gazebo_yarp_plugins/ControlBoardDriver.h )

SOURCE_GROUP("Source Files" FILES ${controlBoard_source})
SOURCE_GROUP("Header Files" FILES ${controlBoard_headers})

add_library(gazebo_yarp_controlboard SHARED ${controlBoard_source} ${controlBoard_headers})
target_link_libraries(gazebo_yarp_controlboard  gazebo_yarp_singleton ${YARP_LIBRARIES} ${GAZEBO_LIBRARIES} ${Boost_LIBRARIES})
# Add install target
install(TARGETS gazebo_yarp_controlboard
                DESTINATION lib)

set(forceTorque_source      src/gazebo_plugins/ForceTorque.cc
                            src/yarp_drivers/ForceTorqueDriver.cpp)

set(forceTorque_headers     include/gazebo_yarp_plugins/ForceTorque.hh
                            include/gazebo_yarp_plugins/ForceTorqueDriver.h)


SOURCE_GROUP("Source Files" FILES ${forceTorque_source})
SOURCE_GROUP("Header Files" FILES ${forceTorque_headers})

add_library(gazebo_yarp_forcetorque  SHARED ${forceTorque_source}  ${forceTorque_headers})
target_link_libraries(gazebo_yarp_forcetorque   gazebo_yarp_singleton ${YARP_LIBRARIES} ${GAZEBO_LIBRARIES} ForceTorquePlugin  ${Boost_LIBRARIES})

# Add install target
install(TARGETS gazebo_yarp_forcetorque
                DESTINATION lib)

set(imu_headers             include/gazebo_yarp_plugins/IMU.hh
                            include/gazebo_yarp_plugins/IMUDriver.h)
set(imu_source              src/gazebo_plugins/IMU.cc
                            src/yarp_drivers/IMUDriver.cpp)

SOURCE_GROUP("Source Files" FILES ${imu_source})
SOURCE_GROUP("Header Files" FILES ${imu_headers})

add_library(gazebo_yarp_imu SHARED ${imu_source} ${imu_headers})
target_link_libraries(gazebo_yarp_imu gazebo_yarp_singleton ${YARP_LIBRARIES} ${GAZEBO_LIBRARIES} ${Boost_LIBRARIES})

# Add install target
install(TARGETS gazebo_yarp_imu
                DESTINATION lib)

set(jointSensors_headers    include/gazebo_yarp_plugins/JointSensors.hh
                            include/gazebo_yarp_plugins/JointSensorsDriver.h)
set(jointSensors_source     src/gazebo_plugins/JointSensors.cc
                            src/yarp_drivers/JointSensorsDriver.cpp)

SOURCE_GROUP("Source Files" FILES ${jointSensors_source})
SOURCE_GROUP("Header Files" FILES ${jointSensors_headers})

add_library(gazebo_yarp_jointsensors SHARED ${jointSensors_source} ${jointSensors_headers})
target_link_libraries(gazebo_yarp_jointsensors  gazebo_yarp_singleton ${YARP_LIBRARIES} ${GAZEBO_LIBRARIES} ${Boost_LIBRARIES})
# Add install target
install(TARGETS gazebo_yarp_jointsensors
                DESTINATION lib)

set(clock_headers           include/gazebo_yarp_plugins/Clock.hh include/gazebo_yarp_plugins/ClockServerImpl.h)
set(clock_source            src/gazebo_plugins/Clock.cc src/gazebo_plugins/ClockServerImpl.cpp)

yarp_idl_to_dir(thrift/clock_rpc.thrift ${CMAKE_CURRENT_SOURCE_DIR}/autogenerated CLOCKRPC_SRC CLOCKRPC_HEADERS CLOCKRPC_INCLUDES)

SOURCE_GROUP("Source Files" FILES ${clock_source})
SOURCE_GROUP("Header Files" FILES ${clock_headers})
SOURCE_GROUP("Source Files\\Autogenerated" FILES ${CLOCKRPC_SRC})
SOURCE_GROUP("Header Files\\Autogenerated" FILES ${CLOCKRPC_HEADERS})

include_directories(${CLOCKRPC_INCLUDES})
add_library(gazebo_yarp_clock SHARED ${clock_source} ${clock_headers} ${CLOCKRPC_SRC} ${CLOCKRPC_HEADERS})
target_link_libraries(gazebo_yarp_clock ${YARP_LIBRARIES} ${GAZEBO_LIBRARIES} ${Boost_LIBRARIES})

# Add install target
install(TARGETS gazebo_yarp_clock
                DESTINATION lib)

set(externalwrench_source   src/gazebo_plugins/ApplyExternalWrench.cc)
set(externalwrench_headers  include/gazebo_yarp_plugins/ApplyExternalWrench.hh)

SOURCE_GROUP("Source Files" FILES ${externalwrench_source})
SOURCE_GROUP("Header Files" FILES ${externalwrench_headers})

<<<<<<< HEAD
set(showmodelcom_source   src/gazebo_plugins/ShowModelCoM.cc)
set(showmodelcom_headers  include/gazebo_yarp_plugins/ShowModelCoM.hh)

SOURCE_GROUP("Source Files" FILES ${showmodelcom_source})
SOURCE_GROUP("Header Files" FILES ${showmodelcom_headers})

=======
add_library(gazebo_yarp_externalwrench   SHARED ${externalwrench_source}   ${externalwrench_headers})
target_link_libraries(gazebo_yarp_externalwrench gazebo_yarp_singleton ${YARP_LIBRARIES} ${GAZEBO_LIBRARIES} ${Boost_LIBRARIES})

# Add install target
install(TARGETS gazebo_yarp_externalwrench
                DESTINATION lib)

#set(timeSynchronizer_source  src/gazebo_plugins/TimeSynchronizer.cc)
#set(timeSynchronizer_headers include/gazebo_yarp_plugins/TimeSynchronizer.hh)

#SOURCE_GROUP("Source Files" FILES ${timeSynchronizer_source})
#SOURCE_GROUP("Header Files" FILES ${timeSynchronizer_headers})
>>>>>>> c58efe34

set(camera_headers          include/gazebo_yarp_plugins/Camera.hh
                            include/gazebo_yarp_plugins/CameraDriver.h)
set(camera_source           src/gazebo_plugins/Camera.cc
                            src/yarp_drivers/CameraDriver.cpp)

<<<<<<< HEAD
SOURCE_GROUP("Source Files" FILES ${camera_headers})
SOURCE_GROUP("Header Files" FILES ${camera_source})

add_library(gazebo_yarp_singleton    SHARED ${singleton_source}    ${singleton_headers})
add_library(gazebo_yarp_controlboard SHARED ${controlBoard_source} ${controlBoard_headers})
add_library(gazebo_yarp_forcetorque  SHARED ${forceTorque_source}  ${forceTorque_headers})
add_library(gazebo_yarp_imu          SHARED ${imu_source}          ${imu_headers})
add_library(gazebo_yarp_jointsensors SHARED ${jointSensors_source} ${jointSensors_headers})
add_library(gazebo_yarp_clock        SHARED ${clock_source}        ${clock_headers})
add_library(gazebo_yarp_camera       SHARED ${camera_source}       ${camera_headers})
add_library(gazebo_yarp_externalwrench SHARED ${externalwrench_source}	${externalwrench_headers})
add_library(gazebo_yarp_showmodelcom SHARED ${showmodelcom_source}	${showmodelcom_headers})


target_link_libraries(gazebo_yarp_singleton ${YARP_LIBRARIES} ${SDFORMAT_LIBRARIES} ${GAZEBO_LIBRARIES} ${PROTOBUF_LIBRARIES} ${Boost_LIBRARIES})
target_link_libraries(gazebo_yarp_controlboard  gazebo_yarp_singleton ${YARP_LIBRARIES} ${GAZEBO_LIBRARIES} ${Boost_LIBRARIES})
target_link_libraries(gazebo_yarp_forcetorque   gazebo_yarp_singleton ${YARP_LIBRARIES} ${GAZEBO_LIBRARIES} ForceTorquePlugin  ${Boost_LIBRARIES})
target_link_libraries(gazebo_yarp_imu           gazebo_yarp_singleton ${YARP_LIBRARIES} ${GAZEBO_LIBRARIES} ${Boost_LIBRARIES})
target_link_libraries(gazebo_yarp_jointsensors  gazebo_yarp_singleton ${YARP_LIBRARIES} ${GAZEBO_LIBRARIES} ${Boost_LIBRARIES})
target_link_libraries(gazebo_yarp_clock         gazebo_yarp_singleton ${YARP_LIBRARIES} ${GAZEBO_LIBRARIES} ${Boost_LIBRARIES})
target_link_libraries(gazebo_yarp_externalwrench gazebo_yarp_singleton ${YARP_LIBRARIES} ${GAZEBO_LIBRARIES} ${Boost_LIBRARIES})
target_link_libraries(gazebo_yarp_showmodelcom gazebo_yarp_singleton ${YARP_LIBRARIES} ${GAZEBO_LIBRARIES} ${Boost_LIBRARIES})
target_link_libraries(gazebo_yarp_camera        gazebo_yarp_singleton ${YARP_LIBRARIES} ${GAZEBO_LIBRARIES} ${Boost_LIBRARIES} CameraPlugin)
=======
SOURCE_GROUP("Source Files" FILES ${camera_source})
SOURCE_GROUP("Header Files" FILES ${camera_headers})
>>>>>>> c58efe34

add_library(gazebo_yarp_camera SHARED ${camera_source}       ${camera_headers})
target_link_libraries(gazebo_yarp_camera gazebo_yarp_singleton ${YARP_LIBRARIES} ${GAZEBO_LIBRARIES} ${Boost_LIBRARIES} CameraPlugin)

# Add install target
<<<<<<< HEAD
install(TARGETS gazebo_yarp_singleton
                gazebo_yarp_controlboard
                gazebo_yarp_forcetorque
                gazebo_yarp_imu
                gazebo_yarp_jointsensors
                gazebo_yarp_clock
                gazebo_yarp_externalwrench
                gazebo_yarp_showmodelcom
                gazebo_yarp_camera
=======
install(TARGETS gazebo_yarp_camera
>>>>>>> c58efe34
                DESTINATION lib)

# Add uninstall target
include(AddUninstallTarget)<|MERGE_RESOLUTION|>--- conflicted
+++ resolved
@@ -149,14 +149,6 @@
 SOURCE_GROUP("Source Files" FILES ${externalwrench_source})
 SOURCE_GROUP("Header Files" FILES ${externalwrench_headers})
 
-<<<<<<< HEAD
-set(showmodelcom_source   src/gazebo_plugins/ShowModelCoM.cc)
-set(showmodelcom_headers  include/gazebo_yarp_plugins/ShowModelCoM.hh)
-
-SOURCE_GROUP("Source Files" FILES ${showmodelcom_source})
-SOURCE_GROUP("Header Files" FILES ${showmodelcom_headers})
-
-=======
 add_library(gazebo_yarp_externalwrench   SHARED ${externalwrench_source}   ${externalwrench_headers})
 target_link_libraries(gazebo_yarp_externalwrench gazebo_yarp_singleton ${YARP_LIBRARIES} ${GAZEBO_LIBRARIES} ${Boost_LIBRARIES})
 
@@ -169,59 +161,32 @@
 
 #SOURCE_GROUP("Source Files" FILES ${timeSynchronizer_source})
 #SOURCE_GROUP("Header Files" FILES ${timeSynchronizer_headers})
->>>>>>> c58efe34
 
 set(camera_headers          include/gazebo_yarp_plugins/Camera.hh
                             include/gazebo_yarp_plugins/CameraDriver.h)
 set(camera_source           src/gazebo_plugins/Camera.cc
                             src/yarp_drivers/CameraDriver.cpp)
-
-<<<<<<< HEAD
-SOURCE_GROUP("Source Files" FILES ${camera_headers})
-SOURCE_GROUP("Header Files" FILES ${camera_source})
-
-add_library(gazebo_yarp_singleton    SHARED ${singleton_source}    ${singleton_headers})
-add_library(gazebo_yarp_controlboard SHARED ${controlBoard_source} ${controlBoard_headers})
-add_library(gazebo_yarp_forcetorque  SHARED ${forceTorque_source}  ${forceTorque_headers})
-add_library(gazebo_yarp_imu          SHARED ${imu_source}          ${imu_headers})
-add_library(gazebo_yarp_jointsensors SHARED ${jointSensors_source} ${jointSensors_headers})
-add_library(gazebo_yarp_clock        SHARED ${clock_source}        ${clock_headers})
-add_library(gazebo_yarp_camera       SHARED ${camera_source}       ${camera_headers})
-add_library(gazebo_yarp_externalwrench SHARED ${externalwrench_source}	${externalwrench_headers})
-add_library(gazebo_yarp_showmodelcom SHARED ${showmodelcom_source}	${showmodelcom_headers})
-
-
-target_link_libraries(gazebo_yarp_singleton ${YARP_LIBRARIES} ${SDFORMAT_LIBRARIES} ${GAZEBO_LIBRARIES} ${PROTOBUF_LIBRARIES} ${Boost_LIBRARIES})
-target_link_libraries(gazebo_yarp_controlboard  gazebo_yarp_singleton ${YARP_LIBRARIES} ${GAZEBO_LIBRARIES} ${Boost_LIBRARIES})
-target_link_libraries(gazebo_yarp_forcetorque   gazebo_yarp_singleton ${YARP_LIBRARIES} ${GAZEBO_LIBRARIES} ForceTorquePlugin  ${Boost_LIBRARIES})
-target_link_libraries(gazebo_yarp_imu           gazebo_yarp_singleton ${YARP_LIBRARIES} ${GAZEBO_LIBRARIES} ${Boost_LIBRARIES})
-target_link_libraries(gazebo_yarp_jointsensors  gazebo_yarp_singleton ${YARP_LIBRARIES} ${GAZEBO_LIBRARIES} ${Boost_LIBRARIES})
-target_link_libraries(gazebo_yarp_clock         gazebo_yarp_singleton ${YARP_LIBRARIES} ${GAZEBO_LIBRARIES} ${Boost_LIBRARIES})
-target_link_libraries(gazebo_yarp_externalwrench gazebo_yarp_singleton ${YARP_LIBRARIES} ${GAZEBO_LIBRARIES} ${Boost_LIBRARIES})
-target_link_libraries(gazebo_yarp_showmodelcom gazebo_yarp_singleton ${YARP_LIBRARIES} ${GAZEBO_LIBRARIES} ${Boost_LIBRARIES})
-target_link_libraries(gazebo_yarp_camera        gazebo_yarp_singleton ${YARP_LIBRARIES} ${GAZEBO_LIBRARIES} ${Boost_LIBRARIES} CameraPlugin)
-=======
 SOURCE_GROUP("Source Files" FILES ${camera_source})
 SOURCE_GROUP("Header Files" FILES ${camera_headers})
->>>>>>> c58efe34
 
 add_library(gazebo_yarp_camera SHARED ${camera_source}       ${camera_headers})
 target_link_libraries(gazebo_yarp_camera gazebo_yarp_singleton ${YARP_LIBRARIES} ${GAZEBO_LIBRARIES} ${Boost_LIBRARIES} CameraPlugin)
 
 # Add install target
-<<<<<<< HEAD
-install(TARGETS gazebo_yarp_singleton
-                gazebo_yarp_controlboard
-                gazebo_yarp_forcetorque
-                gazebo_yarp_imu
-                gazebo_yarp_jointsensors
-                gazebo_yarp_clock
-                gazebo_yarp_externalwrench
-                gazebo_yarp_showmodelcom
-                gazebo_yarp_camera
-=======
 install(TARGETS gazebo_yarp_camera
->>>>>>> c58efe34
+                DESTINATION lib)
+
+set(showmodelcom_source   src/gazebo_plugins/ShowModelCoM.cc)
+set(showmodelcom_headers  include/gazebo_yarp_plugins/ShowModelCoM.hh)
+
+SOURCE_GROUP("Source Files" FILES ${showmodelcom_source})
+SOURCE_GROUP("Header Files" FILES ${showmodelcom_headers})
+
+add_library(gazebo_yarp_showmodelcom SHARED ${showmodelcom_source}       ${showmodelcom_headers})
+target_link_libraries(gazebo_yarp_showmodelcom gazebo_yarp_singleton ${YARP_LIBRARIES} ${GAZEBO_LIBRARIES} ${Boost_LIBRARIES})
+
+# Add install target
+install(TARGETS gazebo_yarp_showmodelcom
                 DESTINATION lib)
 
 # Add uninstall target
