--- conflicted
+++ resolved
@@ -20,33 +20,9 @@
 
 include_directories(${YARP_INCLUDE_DIRS} include)
 
-<<<<<<< HEAD
-
-add_library(gazebo_yarp_controlboard SHARED src/GazeboYarpControlBoard.cc include/GazeboYarpControlBoard.hh)
-add_library(gazebo_yarp_controlboard_driver SHARED
-                            include/GazeboYarpControlBoardDriver.h
-                            src/GazeboYarpControlBoardDriver.cpp
-                            src/GazeboYarpControlBoardDriverControlMode.cpp
-                            src/GazeboYarpControlBoardDriverDeviceDriver.cpp
-                            src/GazeboYarpControlBoardDriverEncoders.cpp
-                            src/GazeboYarpControlBoardDriverOthers.cpp
-                            src/GazeboYarpControlBoardDriverPositionControl.cpp
-                            src/GazeboYarpControlBoardTorqueDriverControl.cpp
-                            src/GazeboYarpControlBoardDriverVelocityControl.cpp)
-
-add_library(gazebo_yarp_forcetorque SHARED  include/analogServer.h
-                                            include/GazeboYarpForceTorque.hh
-                                            include/GazeboYarpForceTorqueDriver.h
-                                            src/GazeboYarpForceTorqueDriver.cpp
-                                            src/GazeboYarpForceTorque.cc
-                                            src/analogServer.cpp)
-
-add_library(gazebo_yarp_imu SHARED include/GazeboYarpIMU.hh src/GazeboYarpIMU.cc )
-=======
 add_library(gazebo_yarp_controlboard SHARED src/gazebo_plugins/ControlBoard.cc src/yarp_drivers/ControlBoardDriver.cpp src/yarp_drivers/ControlBoardDriverControlMode.cpp src/yarp_drivers/ControlBoardDriverDeviceDriver.cpp src/yarp_drivers/ControlBoardDriverEncoders.cpp src/yarp_drivers/ControlBoardDriverOthers.cpp src/yarp_drivers/ControlBoardDriverPositionControl.cpp src/yarp_drivers/ControlBoardTorqueDriverControl.cpp src/yarp_drivers/ControlBoardDriverVelocityControl.cpp)
 add_library(gazebo_yarp_forcetorque SHARED src/gazebo_plugins/ForceTorque.cc src/yarp_drivers/ForceTorqueDriver.cpp src/yarp_drivers/analogServer.cpp)
 add_library(gazebo_yarp_imu SHARED src/gazebo_plugins/IMU.cc )
->>>>>>> 55ae1051
 
 
 target_link_libraries(gazebo_yarp_controlboard ${YARP_LIBRARIES} ${GAZEBO_libraries} ${Boost_LIBRARIES})
