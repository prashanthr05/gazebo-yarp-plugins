# Copyright (C) 2007-2013 Istituto Italiano di Tecnologia ADVR & iCub Facility
# Authors: Enrico Mingo, Alessio Rocchi, Mirko Ferrati, Silvio Traversaro and Alessandro Settimi
# CopyPolicy: Released under the terms of the LGPLv2.1 or later, see LGPL.TXT

cmake_minimum_required(VERSION 2.6)

PROJECT(yarp_gazebo)
<<<<<<< HEAD
list ( APPEND CMAKE_CXX_FLAGS "-Wall -pedantic -Wmissing-field-initializers -W -Wunused -Wuninitialized -Wformat=2 -Wctor-dtor-privacy -Wnon-virtual-dtor -Wwrite-strings -Wno-char-subscripts -Wreturn-type -Wcast-qual -Wcast-align -Wsign-promo -Woverloaded-virtual -fno-strict-aliasing  -Werror=address -Werror=parentheses  ${CMAKE_CXX_FLAGS}" )

=======
#list ( APPEND CMAKE_CXX_FLAGS "-std=c++0x -Wall -pedantic -Wmissing-field-initializers -W -Wunused -Wuninitialized -Wformat=2 -Wctor-dtor-privacy -Wnon-virtual-dtor -Wwrite-strings -Wno-char-subscripts -Wreturn-type -Wcast-qual -Wcast-align -Wsign-promo -Woverloaded-virtual -fno-strict-aliasing  -Werror=address -Werror=parentheses  ${CMAKE_CXX_FLAGS}" )
list ( APPEND CMAKE_CXX_FLAGS "-std=c++0x ")
>>>>>>> 881c61b9

find_package(YARP REQUIRED)
find_package(Boost REQUIRED serialization system)

include (FindPkgConfig)
if (PKG_CONFIG_FOUND)
  pkg_check_modules(GAZEBO gazebo)
  pkg_check_modules(SDFORMAT sdformat)
  pkg_check_modules(PROTOBUF protobuf)
endif()

include_directories(${YARP_INCLUDE_DIRS} ${Boost_INCLUDE_DIRS} ${GAZEBO_INCLUDE_DIRS}  ${SDFORMAT_INCLUDE_DIRS} ${PROTOBUF_INCLUDE_DIRS} include)
link_directories(${GAZEBO_LIBRARY_DIRS} ${SDFORMAT_LIBRARY_DIRS} ${PROTOBUF_LIBRARY_DIRS})

set(singleton_source        src/gazebo_plugins/Handler.cc)
set(singleton_headers        include/gazebo_yarp_plugins/Handler.hh)
# for visual studio
SOURCE_GROUP("Source Files" FILES ${singleton_source})
SOURCE_GROUP("Header Files" FILES ${singleton_headers})

set(controlBoard_source     src/gazebo_plugins/ControlBoard.cc
                            src/yarp_drivers/ControlBoardDriver.cpp
                            src/yarp_drivers/ControlBoardDriverControlMode.cpp
                            src/yarp_drivers/ControlBoardDriverDeviceDriver.cpp
                            src/yarp_drivers/ControlBoardDriverEncoders.cpp
                            src/yarp_drivers/ControlBoardDriverOthers.cpp
                            src/yarp_drivers/ControlBoardDriverPositionControl.cpp
                            src/yarp_drivers/ControlBoardTorqueDriverControl.cpp
                            src/yarp_drivers/ControlBoardDriverVelocityControl.cpp)

set(controlBoard_headers    include/gazebo_yarp_plugins/ControlBoard.hh
                            include/gazebo_yarp_plugins/ControlBoardDriver.h )
# for visual studio
SOURCE_GROUP("Source Files" FILES ${controlBoard_source})
SOURCE_GROUP("Header Files" FILES ${controlBoard_headers})


set(forceTorque_source      src/gazebo_plugins/ForceTorque.cc
                            src/yarp_drivers/ForceTorqueDriver.cpp
                            src/yarp_drivers/analogServer.cpp)

set(forceTorque_headers     include/gazebo_yarp_plugins/ForceTorque.hh
                            include/gazebo_yarp_plugins/ForceTorqueDriver.h)

# for visual studio
SOURCE_GROUP("Source Files" FILES ${forceTorque_source})
SOURCE_GROUP("Header Files" FILES ${forceTorque_headers})

set(imu_headers             include/gazebo_yarp_plugins/IMU.hh)
set(imu_source              src/gazebo_plugins/IMU.cc )

# for visual studio
SOURCE_GROUP("Source Files" FILES ${imu_source})
SOURCE_GROUP("Header Files" FILES ${imu_headers})


<<<<<<< HEAD

add_library(singleton                SHARED ${singleton_source}    ${singleton_headers})
add_library(gazebo_yarp_controlboard SHARED ${controlBoard_source} ${controlBoard_headers})
add_library(gazebo_yarp_forcetorque  SHARED ${forceTorque_source}  ${forceTorque_headers})
add_library(gazebo_yarp_imu          SHARED ${imu_source}          ${imu_headers})

target_link_libraries(singleton ${YARP_LIBRARIES} ${SDFORMAT_LIBRARIES} ${PROTOBUF_LIBRARIES} ${Boost_LIBRARIES})
=======
set(singleton_source        src/gazebo_plugins/Handler.cc)
set(singleton_headers        include/gazebo_yarp_plugins/Handler.hh)
# for visual studio
SOURCE_GROUP("Source Files" FILES ${singleton_source})
SOURCE_GROUP("Header Files" FILES ${singleton_headers})

set(controlBoard_source     src/gazebo_plugins/ControlBoard.cc
                            src/yarp_drivers/ControlBoardDriver.cpp
                            src/yarp_drivers/ControlBoardDriverControlMode.cpp
                            src/yarp_drivers/ControlBoardDriverDeviceDriver.cpp
                            src/yarp_drivers/ControlBoardDriverEncoders.cpp
                            src/yarp_drivers/ControlBoardDriverOthers.cpp
                            src/yarp_drivers/ControlBoardDriverPositionControl.cpp
                            src/yarp_drivers/ControlBoardTorqueDriverControl.cpp
                            src/yarp_drivers/ControlBoardDriverVelocityControl.cpp)

set(controlBoard_headers    include/gazebo_yarp_plugins/ControlBoard.hh
                            include/gazebo_yarp_plugins/ControlBoardDriver.h )
# for visual studio
SOURCE_GROUP("Source Files" FILES ${controlBoard_source})
SOURCE_GROUP("Header Files" FILES ${controlBoard_headers})


set(forceTorque_source      src/gazebo_plugins/ForceTorque.cc
                            src/yarp_drivers/ForceTorqueDriver.cpp
                            src/yarp_drivers/analogServer.cpp)

set(forceTorque_headers     include/gazebo_yarp_plugins/ForceTorque.hh
                            include/gazebo_yarp_plugins/ForceTorqueDriver.h)

# for visual studio
SOURCE_GROUP("Source Files" FILES ${forceTorque_source})
SOURCE_GROUP("Header Files" FILES ${forceTorque_headers})

set(imu_headers             include/gazebo_yarp_plugins/IMU.hh)
set(imu_source              src/gazebo_plugins/IMU.cc )

# for visual studio
SOURCE_GROUP("Source Files" FILES ${imu_source})
SOURCE_GROUP("Header Files" FILES ${imu_headers})



add_library(singleton                SHARED ${singleton_source}    ${singleton_headers})
add_library(gazebo_yarp_controlboard SHARED ${controlBoard_source} ${controlBoard_headers})
add_library(gazebo_yarp_forcetorque  SHARED ${forceTorque_source}  ${forceTorque_headers})
add_library(gazebo_yarp_imu          SHARED ${imu_source}          ${imu_headers})


>>>>>>> 881c61b9
target_link_libraries(gazebo_yarp_controlboard  singleton ${YARP_LIBRARIES} ${GAZEBO_libraries} ${Boost_LIBRARIES})
target_link_libraries(gazebo_yarp_forcetorque   singleton ${YARP_LIBRARIES} ${GAZEBO_libraries} ForceTorquePlugin  ${Boost_LIBRARIES})
target_link_libraries(gazebo_yarp_imu           singleton ${YARP_LIBRARIES} ${GAZEBO_libraries} ${Boost_LIBRARIES})

add_executable(testmotor src/test/test.cpp)
target_link_libraries(testmotor ${YARP_LIBRARIES} ${GAZEBO_libraries} ${Boost_LIBRARIES})<|MERGE_RESOLUTION|>--- conflicted
+++ resolved
@@ -5,13 +5,8 @@
 cmake_minimum_required(VERSION 2.6)
 
 PROJECT(yarp_gazebo)
-<<<<<<< HEAD
 list ( APPEND CMAKE_CXX_FLAGS "-Wall -pedantic -Wmissing-field-initializers -W -Wunused -Wuninitialized -Wformat=2 -Wctor-dtor-privacy -Wnon-virtual-dtor -Wwrite-strings -Wno-char-subscripts -Wreturn-type -Wcast-qual -Wcast-align -Wsign-promo -Woverloaded-virtual -fno-strict-aliasing  -Werror=address -Werror=parentheses  ${CMAKE_CXX_FLAGS}" )
 
-=======
-#list ( APPEND CMAKE_CXX_FLAGS "-std=c++0x -Wall -pedantic -Wmissing-field-initializers -W -Wunused -Wuninitialized -Wformat=2 -Wctor-dtor-privacy -Wnon-virtual-dtor -Wwrite-strings -Wno-char-subscripts -Wreturn-type -Wcast-qual -Wcast-align -Wsign-promo -Woverloaded-virtual -fno-strict-aliasing  -Werror=address -Werror=parentheses  ${CMAKE_CXX_FLAGS}" )
-list ( APPEND CMAKE_CXX_FLAGS "-std=c++0x ")
->>>>>>> 881c61b9
 
 find_package(YARP REQUIRED)
 find_package(Boost REQUIRED serialization system)
@@ -68,7 +63,6 @@
 SOURCE_GROUP("Header Files" FILES ${imu_headers})
 
 
-<<<<<<< HEAD
 
 add_library(singleton                SHARED ${singleton_source}    ${singleton_headers})
 add_library(gazebo_yarp_controlboard SHARED ${controlBoard_source} ${controlBoard_headers})
@@ -76,60 +70,10 @@
 add_library(gazebo_yarp_imu          SHARED ${imu_source}          ${imu_headers})
 
 target_link_libraries(singleton ${YARP_LIBRARIES} ${SDFORMAT_LIBRARIES} ${PROTOBUF_LIBRARIES} ${Boost_LIBRARIES})
-=======
-set(singleton_source        src/gazebo_plugins/Handler.cc)
-set(singleton_headers        include/gazebo_yarp_plugins/Handler.hh)
-# for visual studio
-SOURCE_GROUP("Source Files" FILES ${singleton_source})
-SOURCE_GROUP("Header Files" FILES ${singleton_headers})
-
-set(controlBoard_source     src/gazebo_plugins/ControlBoard.cc
-                            src/yarp_drivers/ControlBoardDriver.cpp
-                            src/yarp_drivers/ControlBoardDriverControlMode.cpp
-                            src/yarp_drivers/ControlBoardDriverDeviceDriver.cpp
-                            src/yarp_drivers/ControlBoardDriverEncoders.cpp
-                            src/yarp_drivers/ControlBoardDriverOthers.cpp
-                            src/yarp_drivers/ControlBoardDriverPositionControl.cpp
-                            src/yarp_drivers/ControlBoardTorqueDriverControl.cpp
-                            src/yarp_drivers/ControlBoardDriverVelocityControl.cpp)
-
-set(controlBoard_headers    include/gazebo_yarp_plugins/ControlBoard.hh
-                            include/gazebo_yarp_plugins/ControlBoardDriver.h )
-# for visual studio
-SOURCE_GROUP("Source Files" FILES ${controlBoard_source})
-SOURCE_GROUP("Header Files" FILES ${controlBoard_headers})
-
-
-set(forceTorque_source      src/gazebo_plugins/ForceTorque.cc
-                            src/yarp_drivers/ForceTorqueDriver.cpp
-                            src/yarp_drivers/analogServer.cpp)
-
-set(forceTorque_headers     include/gazebo_yarp_plugins/ForceTorque.hh
-                            include/gazebo_yarp_plugins/ForceTorqueDriver.h)
-
-# for visual studio
-SOURCE_GROUP("Source Files" FILES ${forceTorque_source})
-SOURCE_GROUP("Header Files" FILES ${forceTorque_headers})
-
-set(imu_headers             include/gazebo_yarp_plugins/IMU.hh)
-set(imu_source              src/gazebo_plugins/IMU.cc )
-
-# for visual studio
-SOURCE_GROUP("Source Files" FILES ${imu_source})
-SOURCE_GROUP("Header Files" FILES ${imu_headers})
-
-
-
-add_library(singleton                SHARED ${singleton_source}    ${singleton_headers})
-add_library(gazebo_yarp_controlboard SHARED ${controlBoard_source} ${controlBoard_headers})
-add_library(gazebo_yarp_forcetorque  SHARED ${forceTorque_source}  ${forceTorque_headers})
-add_library(gazebo_yarp_imu          SHARED ${imu_source}          ${imu_headers})
-
-
->>>>>>> 881c61b9
 target_link_libraries(gazebo_yarp_controlboard  singleton ${YARP_LIBRARIES} ${GAZEBO_libraries} ${Boost_LIBRARIES})
 target_link_libraries(gazebo_yarp_forcetorque   singleton ${YARP_LIBRARIES} ${GAZEBO_libraries} ForceTorquePlugin  ${Boost_LIBRARIES})
 target_link_libraries(gazebo_yarp_imu           singleton ${YARP_LIBRARIES} ${GAZEBO_libraries} ${Boost_LIBRARIES})
 
 add_executable(testmotor src/test/test.cpp)
+target_link_libraries(testmotor ${YARP_LIBRARIES} ${GAZEBO_libraries} ${Boost_LIBRARIES})
 target_link_libraries(testmotor ${YARP_LIBRARIES} ${GAZEBO_libraries} ${Boost_LIBRARIES})