# Copyright (C) 2007-2013 Istituto Italiano di Tecnologia ADVR & iCub Facility
# Authors: Enrico Mingo, Alessio Rocchi, Mirko Ferrati, Silvio Traversaro and Alessandro Settimi
# CopyPolicy: Released under the terms of the LGPLv2.1 or later, see LGPL.TXT

cmake_minimum_required(VERSION 2.8.7)

PROJECT(GazeboYarpPlugins)

find_package(YARP 2.3.63 REQUIRED)
message(STATUS "YARP is version: ${YARP_VERSION}")

set(CMAKE_MACOSX_RPATH 1)
set(CMAKE_INSTALL_RPATH_USE_LINK_PATH TRUE)

# Finding dependencies
find_package(Gazebo REQUIRED)

find_package(Boost REQUIRED serialization system)

include (FindPkgConfig)
if (PKG_CONFIG_FOUND)
  pkg_check_modules(GAZEBO gazebo)
  pkg_check_modules(SDFORMAT sdformat)
  pkg_check_modules(PROTOBUF protobuf)
endif()

if(CMAKE_BUILD_TYPE MATCHES DEBUG)
if ("${CMAKE_CXX_COMPILER_ID}" STREQUAL "Clang")
    set(CMAKE_C_FLAGS "${CMAKE_C_FLAGS} -Weverything -pedantic -Wextra")
elseif ("${CMAKE_CXX_COMPILER_ID}" STREQUAL "GNU")
    set(CMAKE_C_FLAGS "${CMAKE_C_FLAGS} -Wall -pedantic ")
endif()
endif(CMAKE_BUILD_TYPE MATCHES DEBUG)


<<<<<<< HEAD
#starting transitioning to newer cmake
if(CMAKE_VERSION VERSION_GREATER 2.8.10)
    #define debug flag
    set_property(DIRECTORY APPEND PROPERTY
      COMPILE_DEFINITIONS $<$<CONFIG:Debug>:DEBUG=1>
    )
else()
    #define debug flag
    set_property(
        DIRECTORY
        APPEND PROPERTY COMPILE_DEFINITIONS_DEBUG DEBUG=1
    )
endif()

#take in account the API incompatibility in IOpenLoopControl interface
if(YARP_VERSION VERSION_LESS 2.3.62.3)
    #message(STATUS "found YARP (${YARP_VERSION}) using the old open loop motor interface")
else()
    #message(STATUS "found YARP (${YARP_VERSION}) using the new interaction mode open loop motor interface")
    add_definitions(-DYARP_INTERACTION_MODE_MOTOR_INTERFACE)
endif()

=======
>>>>>>> 515e57ff
# add local cmake scripts
set(CMAKE_MODULE_PATH ${CMAKE_MODULE_PATH} ${PROJECT_SOURCE_DIR}/cmake)

include_directories(include/gazebo_yarp_plugins)
include_directories(SYSTEM ${YARP_INCLUDE_DIRS} ${Boost_INCLUDE_DIRS} ${GAZEBO_INCLUDE_DIRS}  ${SDFORMAT_INCLUDE_DIRS} ${PROTOBUF_INCLUDE_DIRS})
link_directories(${GAZEBO_LIBRARY_DIRS} ${SDFORMAT_LIBRARY_DIRS} ${PROTOBUF_LIBRARY_DIRS})

set(commons_headers         include/gazebo_yarp_plugins/common.h)
#if this is not a target it will not work :(
SOURCE_GROUP("Common" FILES ${commons_headers})
# SET_SOURCE_FILES_PROPERTIES(${commons_headers} PROPERTIES HEADER_FILE_ONLY TRUE)

set(singleton_source        src/gazebo_plugins/Handler.cc)
set(singleton_headers       include/gazebo_yarp_plugins/Handler.hh)

SOURCE_GROUP("Source Files" FILES ${singleton_source})
SOURCE_GROUP("Header Files" FILES ${singleton_headers})

set(controlBoard_source     src/gazebo_plugins/ControlBoard.cc
                            src/yarp_drivers/ControlBoardDriver.cpp
                            src/yarp_drivers/ControlBoardDriverControlMode.cpp
                            src/yarp_drivers/ControlBoardDriverInteractionMode.cpp
                            src/yarp_drivers/ControlBoardDriverDeviceDriver.cpp
                            src/yarp_drivers/ControlBoardDriverEncoders.cpp
                            src/yarp_drivers/ControlBoardDriverOthers.cpp
                            src/yarp_drivers/ControlBoardDriverPositionControl.cpp
                            src/yarp_drivers/ControlBoardTorqueDriverControl.cpp
                            src/yarp_drivers/ControlBoardDriverVelocityControl.cpp
                            src/yarp_drivers/ControlBoardDriverImpedancePositionControl.cpp
                            src/yarp_drivers/ControlBoardDriverOpenLoop.cpp
                            src/yarp_drivers/ControlBoardDriverPidControl.cpp)

set(controlBoard_headers    include/gazebo_yarp_plugins/ControlBoard.hh
                            include/gazebo_yarp_plugins/ControlBoardDriver.h )

SOURCE_GROUP("Source Files" FILES ${controlBoard_source})
SOURCE_GROUP("Header Files" FILES ${controlBoard_headers})

set(forceTorque_source      src/gazebo_plugins/ForceTorque.cc
                            src/yarp_drivers/ForceTorqueDriver.cpp)

set(forceTorque_headers     include/gazebo_yarp_plugins/ForceTorque.hh
                            include/gazebo_yarp_plugins/ForceTorqueDriver.h)


SOURCE_GROUP("Source Files" FILES ${forceTorque_source})
SOURCE_GROUP("Header Files" FILES ${forceTorque_headers})


set(imu_headers             include/gazebo_yarp_plugins/IMU.hh
                            include/gazebo_yarp_plugins/IMUDriver.h)
set(imu_source              src/gazebo_plugins/IMU.cc
                            src/yarp_drivers/IMUDriver.cpp)

SOURCE_GROUP("Source Files" FILES ${imu_source})
SOURCE_GROUP("Header Files" FILES ${imu_headers})

set(jointSensors_headers    include/gazebo_yarp_plugins/JointSensors.hh
                            include/gazebo_yarp_plugins/JointSensorsDriver.h)
set(jointSensors_source     src/gazebo_plugins/JointSensors.cc
                            src/yarp_drivers/JointSensorsDriver.cpp)

SOURCE_GROUP("Source Files" FILES ${jointSensors_source})
SOURCE_GROUP("Header Files" FILES ${jointSensors_headers})

set(clock_headers           include/gazebo_yarp_plugins/Clock.hh)
set(clock_source            src/gazebo_plugins/Clock.cc)

SOURCE_GROUP("Source Files" FILES ${clock_source})
SOURCE_GROUP("Header Files" FILES ${clock_headers})

set(externalwrench_source   src/gazebo_plugins/ApplyExternalWrench.cc)
set(externalwrench_headers  include/gazebo_yarp_plugins/ApplyExternalWrench.hh)

SOURCE_GROUP("Source Files" FILES ${externalwrench_source})
SOURCE_GROUP("Header Files" FILES ${externalwrench_headers})


set(camera_headers          include/gazebo_yarp_plugins/Camera.hh
                            include/gazebo_yarp_plugins/CameraDriver.h)
set(camera_source           src/gazebo_plugins/Camera.cc
                            src/yarp_drivers/CameraDriver.cpp)

SOURCE_GROUP("Source Files" FILES ${camera_source})
SOURCE_GROUP("Header Files" FILES ${camera_headers})

add_library(gazebo_yarp_singleton    SHARED ${singleton_source}    ${singleton_headers})
add_library(gazebo_yarp_controlboard SHARED ${controlBoard_source} ${controlBoard_headers})
add_library(gazebo_yarp_forcetorque  SHARED ${forceTorque_source}  ${forceTorque_headers})
add_library(gazebo_yarp_imu          SHARED ${imu_source}          ${imu_headers})
add_library(gazebo_yarp_jointsensors SHARED ${jointSensors_source} ${jointSensors_headers})
add_library(gazebo_yarp_clock        SHARED ${clock_source}        ${clock_headers})
add_library(gazebo_yarp_camera       SHARED ${camera_source}       ${camera_headers})
add_library(gazebo_yarp_externalwrench SHARED ${externalwrench_source}	${externalwrench_headers})


target_link_libraries(gazebo_yarp_singleton ${YARP_LIBRARIES} ${SDFORMAT_LIBRARIES} ${GAZEBO_LIBRARIES} ${PROTOBUF_LIBRARIES} ${Boost_LIBRARIES})
target_link_libraries(gazebo_yarp_controlboard  gazebo_yarp_singleton ${YARP_LIBRARIES} ${GAZEBO_LIBRARIES} ${Boost_LIBRARIES})
target_link_libraries(gazebo_yarp_forcetorque   gazebo_yarp_singleton ${YARP_LIBRARIES} ${GAZEBO_LIBRARIES} ForceTorquePlugin  ${Boost_LIBRARIES})
target_link_libraries(gazebo_yarp_imu           gazebo_yarp_singleton ${YARP_LIBRARIES} ${GAZEBO_LIBRARIES} ${Boost_LIBRARIES})
target_link_libraries(gazebo_yarp_jointsensors  gazebo_yarp_singleton ${YARP_LIBRARIES} ${GAZEBO_LIBRARIES} ${Boost_LIBRARIES})
target_link_libraries(gazebo_yarp_clock         gazebo_yarp_singleton ${YARP_LIBRARIES} ${GAZEBO_LIBRARIES} ${Boost_LIBRARIES})
target_link_libraries(gazebo_yarp_externalwrench gazebo_yarp_singleton ${YARP_LIBRARIES} ${GAZEBO_LIBRARIES} ${Boost_LIBRARIES})
target_link_libraries(gazebo_yarp_camera        gazebo_yarp_singleton ${YARP_LIBRARIES} ${GAZEBO_LIBRARIES} ${Boost_LIBRARIES} CameraPlugin)


# Add install target
install(TARGETS gazebo_yarp_singleton
                gazebo_yarp_controlboard
                gazebo_yarp_forcetorque
                gazebo_yarp_imu
                gazebo_yarp_jointsensors
                gazebo_yarp_clock
				gazebo_yarp_externalwrench
                gazebo_yarp_camera
                DESTINATION lib)

# Add uninstall target
include(AddUninstallTarget)<|MERGE_RESOLUTION|>--- conflicted
+++ resolved
@@ -24,42 +24,14 @@
   pkg_check_modules(PROTOBUF protobuf)
 endif()
 
-if(CMAKE_BUILD_TYPE MATCHES DEBUG)
-if ("${CMAKE_CXX_COMPILER_ID}" STREQUAL "Clang")
-    set(CMAKE_C_FLAGS "${CMAKE_C_FLAGS} -Weverything -pedantic -Wextra")
-elseif ("${CMAKE_CXX_COMPILER_ID}" STREQUAL "GNU")
-    set(CMAKE_C_FLAGS "${CMAKE_C_FLAGS} -Wall -pedantic ")
-endif()
-endif(CMAKE_BUILD_TYPE MATCHES DEBUG)
-
-
-<<<<<<< HEAD
-#starting transitioning to newer cmake
-if(CMAKE_VERSION VERSION_GREATER 2.8.10)
-    #define debug flag
-    set_property(DIRECTORY APPEND PROPERTY
-      COMPILE_DEFINITIONS $<$<CONFIG:Debug>:DEBUG=1>
-    )
-else()
-    #define debug flag
-    set_property(
-        DIRECTORY
-        APPEND PROPERTY COMPILE_DEFINITIONS_DEBUG DEBUG=1
-    )
-endif()
-
-#take in account the API incompatibility in IOpenLoopControl interface
-if(YARP_VERSION VERSION_LESS 2.3.62.3)
-    #message(STATUS "found YARP (${YARP_VERSION}) using the old open loop motor interface")
-else()
-    #message(STATUS "found YARP (${YARP_VERSION}) using the new interaction mode open loop motor interface")
-    add_definitions(-DYARP_INTERACTION_MODE_MOTOR_INTERFACE)
-endif()
-
-=======
->>>>>>> 515e57ff
 # add local cmake scripts
 set(CMAKE_MODULE_PATH ${CMAKE_MODULE_PATH} ${PROJECT_SOURCE_DIR}/cmake)
+
+# Define (depending on CMAKE_BUILD_TYPE) the DEBUG macro
+include(AddDebugMacro)
+
+# Enable all possible warning if CMAKE_BUILD_TYPE is debug
+include(AddDebugWarnings)
 
 include_directories(include/gazebo_yarp_plugins)
 include_directories(SYSTEM ${YARP_INCLUDE_DIRS} ${Boost_INCLUDE_DIRS} ${GAZEBO_INCLUDE_DIRS}  ${SDFORMAT_INCLUDE_DIRS} ${PROTOBUF_INCLUDE_DIRS})
