/*
 * Copyright (C) 2013-2015 Fondazione Istituto Italiano di Tecnologia RBCS & iCub Facility & ADVR
 * Authors: see AUTHORS file.
 * CopyPolicy: Released under the terms of the LGPLv2.1 or any later version, see LGPL.TXT or LGPL3.TXT
 */


#include "ControlBoardDriver.h"
#include <GazeboYarpPlugins/common.h>

#include <cstdio>
#include <gazebo/common/Events.hh>
#include <gazebo/physics/World.hh>
#include <gazebo/physics/Joint.hh>
#include <gazebo/transport/transport.hh>

#include <yarp/os/LogStream.h>

using namespace yarp::os;
using namespace yarp::sig;
using namespace yarp::dev;


const double RobotPositionTolerance_revolute = 0.9;      // Degrees
const double RobotPositionTolerance_linear   = 0.004;    // Meters

GazeboYarpControlBoardDriver::GazeboYarpControlBoardDriver() : m_deviceName("") {}

GazeboYarpControlBoardDriver::~GazeboYarpControlBoardDriver() {}


//generic function that check is key1 is present in input bottle and that the result has size elements
// return true/false
bool validate(Bottle &input, Bottle &out, const std::string &key1, const std::string &txt, int size)
{
    Bottle &tmp=input.findGroup(key1.c_str(), txt.c_str());
    if (tmp.isNull())
    {
        yError("%s not found\n", key1.c_str());
        return false;
    }
    if(tmp.size()!=size)
    {
        yError("%s incorrect number of entries\n", key1.c_str());
        return false;
    }
    out=tmp;
    return true;
}

bool GazeboYarpControlBoardDriver::gazebo_init()
{
    //m_robot = gazebo_pointer_wrapper::getModel();
    // yDebug()<<"if this message is the last one you read, m_robot has not been set";
    //assert is a NOP in release mode. We should change the error handling either with an exception or something else
    assert(m_robot);
    if (!m_robot) return false;

    if (!setJointNames()) return false;      // this function also fills in the m_jointPointers vector

    m_numberOfJoints = m_jointNames.size();

    m_positions.resize(m_numberOfJoints);
    m_positionsDecoupled.resize(m_numberOfJoints);
    m_zeroPosition.resize(m_numberOfJoints);
    m_jntReferenceVelocities.resize(m_numberOfJoints);
    m_velocities.resize(m_numberOfJoints);
    m_amp.resize(m_numberOfJoints);
    m_torques.resize(m_numberOfJoints); m_torques.zero();
    m_maxTorques.resize(m_numberOfJoints, 2000.0);
    m_trajectoryGenerationReferenceSpeed.resize(m_numberOfJoints);
    m_jntReferencePositions.resize(m_numberOfJoints);
    m_motReferencePositions.resize(m_numberOfJoints);
    m_motReferenceVelocities.resize(m_numberOfJoints);
    m_motReferenceTorques.resize(m_numberOfJoints);
    m_oldReferencePositions.resize(m_numberOfJoints);
    m_trajectoryGenerationReferencePosition.resize(m_numberOfJoints);
    m_trajectoryGenerationReferenceAcceleration.resize(m_numberOfJoints);
    m_jntReferenceTorques.resize(m_numberOfJoints);
    m_jointPosLimits.resize(m_numberOfJoints);
    m_jointVelLimits.resize(m_numberOfJoints);
    m_impedancePosPDs.reserve(m_numberOfJoints);
    m_position_control_law.resize(m_numberOfJoints,"none");
    m_velocity_control_law.resize(m_numberOfJoints,"none");
    m_torque_control_law.resize(m_numberOfJoints,"none");
    m_impedance_control_law.resize(m_numberOfJoints,"none");
    m_torqueOffset.resize(m_numberOfJoints);
    m_minStiffness.resize(m_numberOfJoints, 0.0);
    m_maxStiffness.resize(m_numberOfJoints, 1000.0);
    m_minDamping.resize(m_numberOfJoints, 0.0);
    m_maxDamping.resize(m_numberOfJoints, 100.0);
    m_kPWM.resize(m_numberOfJoints,1.0);
    m_jointTypes.resize(m_numberOfJoints);
    m_positionThreshold.resize(m_numberOfJoints);

    // Prepare PID structures
    m_pids[VOCAB_PIDTYPE_POSITION].reserve(m_numberOfJoints);
    m_pids[VOCAB_PIDTYPE_VELOCITY].reserve(m_numberOfJoints);
    m_pids[VOCAB_PIDTYPE_TORQUE].reserve(m_numberOfJoints);

    // Initial zeroing of all vectors
    m_positions.zero();
    m_positionsDecoupled.zero();
    m_zeroPosition.zero();
    m_velocities.zero();
    m_motReferencePositions.zero();
    m_motReferenceVelocities.zero();
    m_motReferenceTorques.zero();
    m_trajectoryGenerationReferenceSpeed.zero();
    m_jntReferencePositions.zero();
    m_jntReferenceVelocities.zero();
    m_jntReferenceTorques.zero();
    m_trajectoryGenerationReferencePosition.zero();
    // m_trajectoryGenerationReferenceAcceleration.zero();
    m_trajectoryGenerationReferenceAcceleration=10.0; //default value in deg/s^2
    m_amp = 1; // initially on - ok for simulator
    m_controlMode = new int[m_numberOfJoints];
    m_interactionMode = new int[m_numberOfJoints];
    m_isMotionDone = new bool[m_numberOfJoints];
    m_clock = 0;
    m_torqueOffset = 0;


    m_trajectory_generator.resize(m_numberOfJoints, NULL);
    m_coupling_handler.clear();
    m_speed_ramp_handler.resize(m_numberOfJoints, NULL);
    m_velocity_watchdog.resize(m_numberOfJoints, NULL);

    VectorOf<int> trajectory_generator_type;
    trajectory_generator_type.resize(m_numberOfJoints);

    yarp::os::Bottle& traj_bottle = m_pluginParameters.findGroup("TRAJECTORY_GENERATION");
    if (!traj_bottle.isNull())
    {
        yarp::os::Bottle& traj_type = traj_bottle.findGroup("trajectory_type");
        if (!traj_type.isNull())
        {
            if       (traj_type.get(1).asString()=="minimum_jerk")   {for(unsigned int i = 0; i < m_numberOfJoints; ++i) {trajectory_generator_type[i]=yarp::dev::TRAJECTORY_TYPE_MIN_JERK;}}
            else if  (traj_type.get(1).asString()=="constant_speed") {for(unsigned int i = 0; i < m_numberOfJoints; ++i) {trajectory_generator_type[i]=yarp::dev::TRAJECTORY_TYPE_CONST_SPEED;}}
            else                                                     {for(unsigned int i = 0; i < m_numberOfJoints; ++i) {trajectory_generator_type[i]=yarp::dev::TRAJECTORY_TYPE_MIN_JERK;}}
        }
        else
        {
            yWarning() << "Missing TRAJECTORY_GENERATION group. Missing trajectory_type param. Assuming minimum_jerk";
            for (size_t i = 0; i < m_numberOfJoints; ++i) {
                trajectory_generator_type[i]=yarp::dev::TRAJECTORY_TYPE_MIN_JERK;
            }
        }
    }
    else
    {
        yWarning() << "Missing trajectory_type param. Assuming minimum_jerk";
        for(size_t i = 0; i < m_numberOfJoints; ++i)
        {
            trajectory_generator_type[i]=yarp::dev::TRAJECTORY_TYPE_MIN_JERK;
        }
    }

    for (size_t j = 0; j < m_numberOfJoints; ++j)
    {
        if (trajectory_generator_type[j]==yarp::dev::TRAJECTORY_TYPE_MIN_JERK)
        {
            m_trajectory_generator[j] = new MinJerkTrajectoryGenerator(m_robot);
        }
        else
        {
            m_trajectory_generator[j] = new ConstSpeedTrajectoryGenerator(m_robot);
        }
    }

    for (size_t j = 0; j < m_numberOfJoints; ++j)
    {
        m_speed_ramp_handler[j] = new RampFilter();
        m_velocity_watchdog[j] = new Watchdog(0.200); //watchdog set to 200ms
    }

    yarp::os::Bottle& coupling_group_bottle = m_pluginParameters.findGroup("COUPLING");
    if (!coupling_group_bottle.isNull())
    {
        if (coupling_group_bottle.size() ==0)
        {
            yError() << "Missing param in COUPLING section";
            return false;
        }
        yDebug() << "Requested couplings:" << coupling_group_bottle.toString();
        yDebug() << "Size: " << coupling_group_bottle.size();

        for (int cnt=1; cnt<coupling_group_bottle.size(); cnt++)
        {
            yarp::os::Bottle* coupling_bottle = coupling_group_bottle.get(cnt).asList();

            if (coupling_bottle == 0 || coupling_bottle->size() != 3)
            {
                yError() << "Error parsing coupling parameter"; return false;
            }
            //yDebug() << "Requested coupling:" << cnt << " / " << coupling_bottle->size();
            //yDebug() << "Requested coupling:" << coupling_bottle->toString();

            yarp::sig::VectorOf<int> coupled_joints;
            std::vector<std::string> coupled_joint_names;
            Bottle* b = coupling_bottle->get(1).asList();
            if (b==0 || b->size()==0) {
                yError() << "Error parsing coupling parameter, wrong size of the joints numbers list";
                return false;
            }
            for (int is=0;is<b->size();is++) {
                coupled_joints.push_back(b->get(is).asInt());
            }
            Bottle* b2 = coupling_bottle->get(2).asList();
            if (b2==0 || b2->size()==0)
            {
                yError() << "Error parsing coupling parameter, wrong size of the joint names list";
                return false;
            }
            for (int is=0;is<b2->size();is++) {
                coupled_joint_names.push_back(b2->get(is).asString());
            }

            if (coupling_bottle->get(0).asString()=="eyes_vergence_control")
            {
                BaseCouplingHandler* cpl = new EyesCouplingHandler(m_robot,coupled_joints, coupled_joint_names);
                m_coupling_handler.push_back(cpl);
                yInfo() << "using eyes_vergence_control";
            }
            else if (coupling_bottle->get(0).asString()=="fingers_abduction_control")
            {
                BaseCouplingHandler* cpl = new FingersAbductionCouplingHandler(m_robot,coupled_joints, coupled_joint_names);
                m_coupling_handler.push_back(cpl);
                yInfo() << "using fingers_abduction_control";
            }
            else if (coupling_bottle->get(0).asString()=="thumb_control")
            {
                BaseCouplingHandler* cpl = new ThumbCouplingHandler(m_robot,coupled_joints, coupled_joint_names);
                m_coupling_handler.push_back(cpl);
                yInfo() << "using thumb_control";
            }
            else if (coupling_bottle->get(0).asString()=="index_control")
            {
                BaseCouplingHandler* cpl = new IndexCouplingHandler(m_robot,coupled_joints, coupled_joint_names);
                m_coupling_handler.push_back(cpl);
                yInfo() << "using index_control";
            }
            else if (coupling_bottle->get(0).asString()=="middle_control")
            {
                BaseCouplingHandler* cpl = new MiddleCouplingHandler(m_robot,coupled_joints, coupled_joint_names);
                m_coupling_handler.push_back(cpl);
                yInfo() << "using middle_control";
            }
            else if (coupling_bottle->get(0).asString()=="pinky_control")
            {
                BaseCouplingHandler* cpl = new PinkyCouplingHandler(m_robot,coupled_joints, coupled_joint_names);
                m_coupling_handler.push_back(cpl);
                yInfo() << "using pinky_control";
            }
            else if (coupling_bottle->get(0).asString()=="cer_hand")
            {
                BaseCouplingHandler* cpl = new CerHandCouplingHandler(m_robot,coupled_joints, coupled_joint_names);
                m_coupling_handler.push_back(cpl);
                yInfo() << "using cer_hand_control";
            }
            else if (coupling_bottle->get(0).asString()=="none")
            {
                yDebug() << "Just for test";
            }
            else
            {
                yError() << "Unknown coupling type";
                return false;
            }

        }
    }
    yDebug() << "done";
    for (size_t j = 0; j < m_numberOfJoints; ++j)
    {
        m_controlMode[j] = VOCAB_CM_POSITION;
        m_interactionMode[j] = VOCAB_IM_STIFF;
        m_jointTypes[j] = JointType_Unknown;
        m_isMotionDone[j] = true;
    }
    // End zeroing of vectors

    // This must be after zeroing of vectors
    if(!configureJointType() )
        return false;

    if (!setMinMaxPos())
    {
        yError()<<"Failed to get joint limits";
        return false;
    }


    if (!setMinMaxVel())
    {
        yError()<<"Failed to get Velocity Limits";
        //return false; //to be added soon
    }
    for (size_t j = 0; j < m_numberOfJoints; ++j)
    {
        // NOTE: This has to be after setMinMaxVel function
        m_trajectoryGenerationReferenceSpeed[j]=0.0;
        if      (m_jointTypes[j]==JointType_Revolute)  m_trajectoryGenerationReferenceSpeed[j] = 10.0; //deg/s
        else if (m_jointTypes[j]==JointType_Prismatic) m_trajectoryGenerationReferenceSpeed[j] = 0.010; //m/s
        if (m_trajectoryGenerationReferenceSpeed[j] >  m_jointVelLimits[j].max) m_trajectoryGenerationReferenceSpeed[j]= m_jointVelLimits[j].max/10;
    }

    if (!setMinMaxImpedance())
    {
        yError()<<"Failed Impedance initialization";
        return false;
    }

    if (!setPIDs())
    {
        yError()<<"Failed PID initialization";
        return false;
    }

    // Connect the onUpdate method to the WorldUpdateBegin event callback
    this->m_updateConnection =
    gazebo::event::Events::ConnectWorldUpdateBegin(boost::bind(&GazeboYarpControlBoardDriver::onUpdate,
                                                               this, _1));

    // Connect the onReset method to the WorldReset event callback
    this->m_resetConnection =
    gazebo::event::Events::ConnectWorldReset(boost::bind(&GazeboYarpControlBoardDriver::onReset, this));

    _T_controller = 1;

    resetPositionsAndTrajectoryGenerators();

    return true;
}

void GazeboYarpControlBoardDriver::resetPositionsAndTrajectoryGenerators()
{
    if(m_pluginParameters.check("initialConfiguration") )
    {
        std::stringstream ss(m_pluginParameters.find("initialConfiguration").toString());
        double tmp = 0.0;
        yarp::sig::Vector initial_config(m_numberOfJoints);
        unsigned int counter = 1;
        while (ss >> tmp) {
            if(counter > m_numberOfJoints) {
                yError()<<"Too many element in initial configuration, stopping at element "<<counter;
                break;
            }
            initial_config[counter-1] = tmp;
            m_trajectoryGenerationReferencePosition[counter - 1] = convertGazeboToUser(counter-1, tmp);
            m_jntReferencePositions[counter - 1] = convertGazeboToUser(counter-1, tmp);
            m_positions[counter - 1] = convertGazeboToUser(counter-1, tmp);
            counter++;
        }
        yDebug()<<"INITIAL CONFIGURATION IS: "<<initial_config.toString();

        // Set initial reference
        for (unsigned int i = 0; i < m_numberOfJoints; ++i) {
#if GAZEBO_MAJOR_VERSION >= 4
            m_jointPointers[i]->SetPosition(0,initial_config[i]);
#else
            gazebo::math::Angle a;
            a.SetFromRadian(initial_config[i]);
            m_jointPointers[i]->SetAngle(0,a);
#endif
        }

        yDebug() << "Initializing Trajectory Generator with default values";
        for (unsigned int i = 0; i < m_numberOfJoints; ++i) {
            m_trajectory_generator[i]->setLimits(m_jointPosLimits[i].min,m_jointPosLimits[i].max);
            m_trajectory_generator[i]->initTrajectory(m_positions[i],m_positions[i],m_trajectoryGenerationReferenceSpeed[i]);
        }
    }
    else
    {
        yDebug() << "Initializing Trajectory Generator with current values";
        for (unsigned int i = 0; i < m_numberOfJoints; ++i)
        {
#if GAZEBO_MAJOR_VERSION >= 8
            double gazeboPos = m_jointPointers[i]->Position(0);
#else
            double gazeboPos = m_jointPointers[i]->GetAngle(0).Radian();
#endif
            m_positions[i] = convertGazeboToUser(i, gazeboPos);
            m_trajectory_generator[i]->setLimits(m_jointPosLimits[i].min,m_jointPosLimits[i].max);
            m_trajectory_generator[i]->initTrajectory(m_positions[i],m_positions[i],m_trajectoryGenerationReferenceSpeed[i]);
        }
    }

    for (unsigned int j = 0; j < m_numberOfJoints; ++j)
    {
        m_controlMode[j] = VOCAB_CM_POSITION;
        m_interactionMode[j] = VOCAB_IM_STIFF;
    }

    for (unsigned int j = 0; j < m_numberOfJoints; ++j)
    {
        // Set an old reference value surely out of range. This will force the setting of initial reference at startup
        // NOTE: This has to be after setMinMaxPos function
        m_oldReferencePositions[j] = 1e21;
    }
}


bool GazeboYarpControlBoardDriver::configureJointType()
{
    bool ret = true;
    //////// determine the type of joint (rotational or prismatic)
    for(size_t i = 0; i < m_numberOfJoints; ++i)
    {
        switch (m_jointPointers[i]->GetType())
        {
            case ( gazebo::physics::Entity::HINGE_JOINT  |  gazebo::physics::Entity::JOINT):
            {
                m_jointTypes[i] = JointType_Revolute;
                m_positionThreshold[i] = RobotPositionTolerance_revolute;
                break;
            }

            case ( gazebo::physics::Entity::SLIDER_JOINT |  gazebo::physics::Entity::JOINT):
            {
                m_jointTypes[i] = JointType_Prismatic;
                m_positionThreshold[i] = RobotPositionTolerance_linear;
                break;
            }

            default:
            {
                yError() << "joint type is not supported by Gazebo YARP plugin now. Supported joint types are 'revolute' and 'prismatic' \n\t(GEARBOX_JOINT and SLIDER_JOINT using Gazebo enums defined into gazebo/physic/base.hh include file, GetType() returns " << m_jointPointers[i]->GetType() ;
                m_jointTypes[i] = JointType_Unknown;
                ret = false;
                break;
            }
        }
    }
    return ret;
}

void GazeboYarpControlBoardDriver::onUpdate(const gazebo::common::UpdateInfo& _info)
{
    //TODO: how to properly reset the initial time?
    static bool firstTime = true;
    if (firstTime) {
        firstTime = false;
        m_previousTime = _info.simTime;
    }
    gazebo::common::Time stepTime = _info.simTime - m_previousTime;
    m_previousTime = _info.simTime;
    m_clock++;
    // measurements acquisition
    for (size_t jnt_cnt = 0; jnt_cnt < m_jointPointers.size(); jnt_cnt++)
    {
#if GAZEBO_MAJOR_VERSION >= 8
        double gazeboPos = m_jointPointers[jnt_cnt]->Position(0);
#else
        double gazeboPos = m_jointPointers[jnt_cnt]->GetAngle(0).Radian();
#endif
        m_positions[jnt_cnt] = convertGazeboToUser(jnt_cnt, gazeboPos);
        m_velocities[jnt_cnt] = convertGazeboToUser(jnt_cnt, m_jointPointers[jnt_cnt]->GetVelocity(0));
        m_torques[jnt_cnt] = m_jointPointers[jnt_cnt]->GetForce(0u);
    }

    m_positionsDecoupled=m_positions;
    //measurements decoupling
    for (size_t cpl_cnt = 0; cpl_cnt < m_coupling_handler.size(); cpl_cnt++)
    {
        if (m_coupling_handler[cpl_cnt])
        {
            m_coupling_handler[cpl_cnt]->decouplePos(m_positions);              
            m_coupling_handler[cpl_cnt]->decoupleVel(m_velocities);
            //m_coupling_handler[cpl_cnt]->decoupleAcc(m_accelerations); //missing
            m_coupling_handler[cpl_cnt]->decoupleTrq(m_torques);
        }
    }

    // check measured torque for hw fault
    for (size_t jnt_cnt = 0; jnt_cnt < m_jointPointers.size(); jnt_cnt++) {
        if (m_controlMode[jnt_cnt]!=VOCAB_CM_HW_FAULT && fabs(m_torques[jnt_cnt])>m_maxTorques[jnt_cnt])
        {
            m_controlMode[jnt_cnt]=VOCAB_CM_HW_FAULT;
            yError() << "An hardware fault occurred on joint "<< jnt_cnt << " torque too big! ( " << m_torques[jnt_cnt] << " )";
        }
    }

    // Updating timestamp
    m_lastTimestamp.update(_info.simTime.Double());

    //update refernce m_jntReferenceVelocities
    for (size_t j = 0; j < m_numberOfJoints; ++j)
    {
        if (m_speed_ramp_handler[j])
        {
            if (m_velocity_watchdog[j]->isExpired())
            {
                m_speed_ramp_handler[j]->stop();
            }
            m_speed_ramp_handler[j]->update();
            //yDebug() << m_speed_ramp_handler[j]->getCurrentValue();
        }
    }

    //update Trajectories
    for (size_t j = 0; j < m_numberOfJoints; ++j)
    {
        if (m_controlMode[j] == VOCAB_CM_POSITION)
        {
            if (m_clock % _T_controller == 0)
            {
                m_jntReferencePositions[j] = m_trajectory_generator[j]->computeTrajectory();
                m_isMotionDone[j] = m_trajectory_generator[j]->isMotionDone();
            }
        }
        else if (m_controlMode[j] == VOCAB_CM_MIXED)
        {
            if (m_clock % _T_controller == 0)
            {
                double computed_ref_speed = m_speed_ramp_handler[j]->getCurrentValue() / 1000.0 * 1;  //controller period
                double computed_ref_pos =  m_jntReferencePositions[j] + m_trajectory_generator[j]->computeTrajectoryStep();
                m_jntReferencePositions[j] = computed_ref_pos + computed_ref_speed;
                //yDebug() << computed_ref_pos << " " << computed_ref_speed;
                m_isMotionDone[j] = m_trajectory_generator[j]->isMotionDone();
            }
        }
        else if (m_controlMode[j] == VOCAB_CM_VELOCITY)
        {
            if (m_clock % _T_controller == 0)
            {
                if (m_speed_ramp_handler[j]) m_jntReferenceVelocities[j] = m_speed_ramp_handler[j]->getCurrentValue();
            }
        }
    }

    //references decoupling
    m_motReferencePositions=m_jntReferencePositions;
    m_motReferenceVelocities=m_jntReferenceVelocities;
    m_motReferenceTorques=m_jntReferenceTorques;
    for (size_t cpl_cnt = 0; cpl_cnt < m_coupling_handler.size(); cpl_cnt++)
    {
        if (m_coupling_handler[cpl_cnt])
        {
            m_motReferencePositions = m_coupling_handler[cpl_cnt]->decoupleRefPos(m_jntReferencePositions);
            m_motReferenceVelocities = m_coupling_handler[cpl_cnt]->decoupleRefVel(m_jntReferenceVelocities);
            m_motReferenceTorques = m_coupling_handler[cpl_cnt]->decoupleRefTrq(m_jntReferenceTorques);
        }
    }

    //update References
    for (size_t j = 0; j < m_numberOfJoints; ++j) {
        double forceReference = 0;

        //set pos joint value, set m_referenceVelocities joint value
        if ((m_controlMode[j] == VOCAB_CM_POSITION || m_controlMode[j] == VOCAB_CM_POSITION_DIRECT) && (m_interactionMode[j] == VOCAB_IM_STIFF))
        {
            gazebo::common::PID &pid = m_pids[VOCAB_PIDTYPE_POSITION][j];
<<<<<<< HEAD
            forceReference = pid.Update(convertUserToGazebo(j, m_positionsDecoupled[j]) - convertUserToGazebo(j, m_motReferencePositions[j]), stepTime);
=======
            forceReference = pid.Update(convertUserToGazebo(j, m_positionsDecoupled[j]) - convertUserToGazebo(j, m_motReferencePositions[j]), stepTime);                
>>>>>>> 18e9527b
        }
        else if ((m_controlMode[j] == VOCAB_CM_POSITION || m_controlMode[j] == VOCAB_CM_POSITION_DIRECT) && (m_interactionMode[j] == VOCAB_IM_COMPLIANT))
        {
            double q = m_positions[j] - m_zeroPosition[j];
            forceReference  = -m_impedancePosPDs[j].GetPGain() * (q - m_motReferencePositions[j]) - m_impedancePosPDs[j].GetDGain() * m_velocities[j] + m_torqueOffset[j];
        }
        else if ((m_controlMode[j] == VOCAB_CM_VELOCITY) && (m_interactionMode[j] == VOCAB_IM_STIFF))
        {
            gazebo::common::PID &pid = m_pids[VOCAB_PIDTYPE_VELOCITY][j];
            forceReference = pid.Update(convertUserToGazebo(j, m_velocities[j]) - convertUserToGazebo(j, m_motReferenceVelocities[j]), stepTime);
        }
        else if ((m_controlMode[j] == VOCAB_CM_VELOCITY) && (m_interactionMode[j] == VOCAB_IM_COMPLIANT))
        {
            gazebo::common::PID &pid = m_pids[VOCAB_PIDTYPE_VELOCITY][j];
            forceReference = pid.Update(convertUserToGazebo(j, m_velocities[j]) - convertUserToGazebo(j, m_motReferenceVelocities[j]), stepTime);
            yWarning("Compliant velocity control not yet implemented");
        }
        else if ((m_controlMode[j] == VOCAB_CM_MIXED) && (m_interactionMode[j] == VOCAB_IM_STIFF))
        {
            gazebo::common::PID &pid = m_pids[VOCAB_PIDTYPE_POSITION][j];
            forceReference = pid.Update(convertUserToGazebo(j, m_positions[j]) - convertUserToGazebo(j, m_motReferencePositions[j]), stepTime);

        }
        else if ((m_controlMode[j] == VOCAB_CM_MIXED) && (m_interactionMode[j] == VOCAB_IM_COMPLIANT))
        {
            double q = m_positions[j] - m_zeroPosition[j];
            forceReference  = -m_impedancePosPDs[j].GetPGain() * (q - m_motReferencePositions[j]) - m_impedancePosPDs[j].GetDGain() * m_velocities[j] + m_torqueOffset[j];
        }
        else if (m_controlMode[j] == VOCAB_CM_TORQUE)
        {
            forceReference = m_motReferenceTorques[j];
        }
        else if (m_controlMode[j] == VOCAB_CM_IDLE)
        {
            forceReference = 0;
        }
        else if (m_controlMode[j] == VOCAB_CM_HW_FAULT)
        {
            forceReference = 0;
        }
        else if (m_controlMode[j] == VOCAB_CM_PWM)
        {
            //PWM control sends torques to gazebo at this moment.
            //Check if gazebo implements a "motor" entity and change the code accordingly.'
            forceReference = m_motReferenceTorques[j];
        }
        else if (m_controlMode[j] == VOCAB_CM_CURRENT)
        {
            //PWM control sends torques to gazebo at this moment.
            //Check if gazebo implements a "motor" entity and change the code accordingly.
            forceReference = m_motReferenceTorques[j];
        }
        if (check_joint_within_limits_override_torque(j, forceReference)==false) {}
        m_jointPointers[j]->SetForce(0, forceReference);
    }
}

void GazeboYarpControlBoardDriver::onReset()
{
    m_previousTime = gazebo::common::Time::Zero;
    resetPositionsAndTrajectoryGenerators();
}


bool GazeboYarpControlBoardDriver::setMinMaxPos()
{
    for (size_t i = 0; i < m_numberOfJoints; ++i)
    {
#if GAZEBO_MAJOR_VERSION >= 8
        m_jointPosLimits[i].max = convertGazeboToUser(i, m_jointPointers[i]->UpperLimit(0));
        m_jointPosLimits[i].min = convertGazeboToUser(i, m_jointPointers[i]->LowerLimit(0));
#else
        m_jointPosLimits[i].max = convertGazeboToUser(i, m_jointPointers[i]->GetUpperLimit(0).Radian());
        m_jointPosLimits[i].min = convertGazeboToUser(i, m_jointPointers[i]->GetLowerLimit(0).Radian());
#endif
    }

    //...if the yarp plugin configuration file specifies a different velocity, override it...
    yarp::os::Bottle& limits_bottle = m_pluginParameters.findGroup("LIMITS");
    if (!limits_bottle.isNull())
    {
        yarp::os::Bottle& pos_limit_max = limits_bottle.findGroup("jntPosMax");
        if (!pos_limit_max.isNull() && static_cast<size_t>(pos_limit_max.size()) == m_numberOfJoints+1)
        {
            for(size_t i = 0; i < m_numberOfJoints; ++i)
            {
                m_jointPosLimits[i].max = pos_limit_max.get(i+1).asDouble();

            }
        }
        else
        {
            yError() << "Failed to parse jntPosMax parameter";
            return false;
        }
        yarp::os::Bottle& pos_limit_min = limits_bottle.findGroup("jntPosMin");
        if (!pos_limit_min.isNull() && static_cast<size_t>(pos_limit_min.size()) == m_numberOfJoints+1)
        {
            for(size_t i = 0; i < m_numberOfJoints; ++i)
            {
                m_jointPosLimits[i].min = pos_limit_min.get(i+1).asDouble();
            }
        }
        else
        {
            yError() << "Failed to parse jntPosMin parameter";
            return false;
        }
    }
    else
    {
        yWarning() << "Missing LIMITS section";
    }

    return true;
}

bool GazeboYarpControlBoardDriver::setMinMaxVel()
{
    //first check in gazebo...
    for(size_t i = 0; i < m_numberOfJoints; ++i)
    {
        m_jointVelLimits[i].max = convertGazeboToUser(i, m_jointPointers[i]->GetVelocityLimit(0));
        m_jointVelLimits[i].min = 0;
    }

    //...if the yarp plugin configuration file specifies a different velocity, override it...
    yarp::os::Bottle& limits_bottle = m_pluginParameters.findGroup("LIMITS");
    if (!limits_bottle.isNull())
    {
        yarp::os::Bottle& vel_limits = limits_bottle.findGroup("jntVelMax");
        if (!vel_limits.isNull())
        {
            for(size_t i = 0; i < m_numberOfJoints; ++i)
            {
                m_jointVelLimits[i].max = vel_limits.get(i+1).asDouble();
                m_jointVelLimits[i].min = 0;
            }
        }
        else
        {
            yError() << "Failed to parse jntVelMax parameter";
            return false;
        }
    }
    else
    {
        yWarning() << "Missing LIMITS section";
    }
    return true;
}

bool GazeboYarpControlBoardDriver::setJointNames()  //WORKS
{
    yarp::os::Bottle joint_names_bottle = m_pluginParameters.findGroup("jointNames");

    if (joint_names_bottle.isNull()) {
        yError() << "GazeboYarpControlBoardDriver::setJointNames(): Error cannot find jointNames." ;
        return false;
    }

    int nr_of_joints = joint_names_bottle.size()-1;

    m_jointNames.resize(nr_of_joints);
    m_jointPointers.resize(nr_of_joints);

    const gazebo::physics::Joint_V & gazebo_models_joints = m_robot->GetJoints();

    controlboard_joint_names.clear();
    for (size_t i = 0; i < m_jointNames.size(); i++) {
        bool joint_found = false;
        controlboard_joint_names.push_back(joint_names_bottle.get(i+1).asString().c_str());

        for (size_t gazebo_joint = 0; gazebo_joint < gazebo_models_joints.size() && !joint_found; gazebo_joint++) {
            std::string gazebo_joint_name = gazebo_models_joints[gazebo_joint]->GetName();
            if (GazeboYarpPlugins::hasEnding(gazebo_joint_name,controlboard_joint_names[i])) {
                joint_found = true;
                m_jointNames[i] = gazebo_joint_name;
                m_jointPointers[i] = this->m_robot->GetJoint(gazebo_joint_name);
                yDebug() << "found: " <<  gazebo_joint_name << controlboard_joint_names[i];
            }
        }

        if (!joint_found) {
            yError() << "GazeboYarpControlBoardDriver::setJointNames(): cannot find joint '" << controlboard_joint_names[i]
            << "' (" << i+1 << " of " << nr_of_joints << ") " << "\n";
            yError() << "jointNames are " << joint_names_bottle.toString() << "\n";
            m_jointNames.resize(0);
            m_jointPointers.resize(0);
            return false;
        }
    }
    return true;
}

bool GazeboYarpControlBoardDriver::setPIDsForGroup(std::string pidGroupName,
                                                   PIDMap::mapped_type& pids,
                                                   enum PIDFeedbackTerm pidTerms)
{
    yarp::os::Property prop;
    if (m_pluginParameters.check(pidGroupName.c_str())) {
        for (size_t i = 0; i < m_numberOfJoints; ++i) {
            std::stringstream property_name;
            property_name<<"Pid";
            property_name<<i;

            yarp::os::Bottle& pid = m_pluginParameters.findGroup(pidGroupName.c_str()).findGroup(property_name.str().c_str());

            gazebo::common::PID pidValue;
            if (pidTerms & PIDFeedbackTermProportionalTerm)
                pidValue.SetPGain(pid.get(1).asDouble());
            if (pidTerms & PIDFeedbackTermDerivativeTerm)
                pidValue.SetDGain(pid.get(2).asDouble());
            if (pidTerms & PIDFeedbackTermIntegrativeTerm)
                pidValue.SetIGain(pid.get(3).asDouble());

            pidValue.SetIMax(pid.get(4).asDouble());
            pidValue.SetIMin(-pid.get(4).asDouble());
            pidValue.SetCmdMax(pid.get(5).asDouble());
            pidValue.SetCmdMin(-pid.get(5).asDouble());

            pids.push_back(pidValue);
        }
    } else {
        double default_p = pidTerms & PIDFeedbackTermProportionalTerm ? 500.0 : 0;
        double default_i = pidTerms & PIDFeedbackTermIntegrativeTerm ? 0.1 : 0;
        double default_d = pidTerms & PIDFeedbackTermDerivativeTerm ? 1.0 : 0;
        yWarning()<<"PID gain information not found in group " << pidGroupName << ", using default gains ( "
        <<"P " << default_p << " I " << default_i << " D " << default_d << " )";
        for (unsigned int i = 0; i < m_numberOfJoints; ++i) {
            gazebo::common::PID pid(500, 0.1, 1.0, 0.0, 0.0);
            pids.push_back(pid);
        }
    }

    return true;
}

bool GazeboYarpControlBoardDriver::setPIDsForGroup_POSITION(std::vector<std::string>& control_law, PIDMap::mapped_type& pids )
{
    yarp::os::Property prop;
    if (m_pluginParameters.check("POSITION_CONTROL"))
    {
        Bottle xtmp;
        Bottle pidGroup = m_pluginParameters.findGroup("POSITION_CONTROL");

        //control units block
        enum units_type {metric=0, si=1} c_units=metric;
        xtmp = pidGroup.findGroup("controlUnits");
        if (!xtmp.isNull())
        {
            if      (xtmp.get(1).asString()==std::string("metric_units"))  {c_units=metric;}
            else if (xtmp.get(1).asString()==std::string("si_units"))      {c_units=si;}
            else    {yError() << "invalid controlUnits value"; return false;}
        }
        else
        {
            yError ("POSITION_CONTROL: 'controlUnits' param missing. Cannot continue");
            return false;
        }

        //control law block
        xtmp = pidGroup.findGroup("controlLaw");
        if (!xtmp.isNull())
        {
            if      (xtmp.get(1).asString()==std::string("joint_pid_gazebo_v1"))
            {
                for(unsigned int i=0; i<m_numberOfJoints; i++) control_law[i]="joint_pid_gazebo_v1";
            }
            else    {yError() << "invalid controlLaw value"; return false;}
        }
        else
        {
            yError ("POSITION_CONTROL: 'controlLaw' param missing. Cannot continue");
            return false;
        }

        yarp::dev::Pid* yarpPid;
        yarpPid = new yarp::dev::Pid[m_numberOfJoints];
        bool error=false;
        size_t j=0;

        //control parameters
        if (!validate(pidGroup, xtmp, "kp", "Pid kp parameter", m_numberOfJoints+1)) {
            error = true;
        } else {
            for (j=0; j<m_numberOfJoints; j++) {
                yarpPid[j].kp = xtmp.get(j+1).asDouble();
            }
        }
        if (!validate(pidGroup, xtmp, "kd", "Pid kd parameter", m_numberOfJoints+1)) {
            error=true;
        } else {
            for (j=0; j<m_numberOfJoints; j++) {
                yarpPid[j].kd = xtmp.get(j+1).asDouble();
            }
        }
        if (!validate(pidGroup, xtmp, "ki", "Pid kp parameter", m_numberOfJoints+1)) {
            error=true;
        } else {
            for (j=0; j<m_numberOfJoints; j++) {
                yarpPid[j].ki = xtmp.get(j+1).asDouble();
            }
        }
        if (!validate(pidGroup, xtmp, "maxInt", "Pid maxInt parameter", m_numberOfJoints+1)) {
            error=true;
        } else {
            for (j=0; j<m_numberOfJoints; j++) {
                yarpPid[j].max_int = xtmp.get(j+1).asDouble();
            }
        }
        if (!validate(pidGroup, xtmp, "maxOutput", "Pid maxOutput parameter", m_numberOfJoints+1)) {
            error=true;
        } else {
            for (j=0; j<m_numberOfJoints; j++) {
                yarpPid[j].max_output = xtmp.get(j+1).asDouble();
            }
        }
        if (!validate(pidGroup, xtmp, "shift", "Pid shift parameter", m_numberOfJoints+1)){
            error=true;
        } else {
            for (j=0; j<m_numberOfJoints; j++) {
                yarpPid[j].scale = xtmp.get(j+1).asDouble();
            }
        }
        if (!validate(pidGroup, xtmp, "ko", "Pid ko parameter", m_numberOfJoints+1)){
            error = true;
        } else {
            for (j = 0; j < m_numberOfJoints; ++j) {
                yarpPid[j].offset = xtmp.get(j + 1).asDouble();
            }
        }
        if (!validate(pidGroup, xtmp, "stictionUp", "Pid stictionUp", m_numberOfJoints+1)){
            error=true;
        } else {
            for (j = 0; j < m_numberOfJoints; j++) {
                yarpPid[j].stiction_up_val = xtmp.get(j+1).asDouble();
            }
        }
        if (!validate(pidGroup, xtmp, "stictionDwn", "Pid stictionDwn", m_numberOfJoints+1)) {
            error=true;
        } else {
            for (j=0; j<m_numberOfJoints; j++) {
                yarpPid[j].stiction_down_val = xtmp.get(j+1).asDouble();
            }
        }

        if (error)
        {
            delete [] yarpPid;
            return false;
        }
        else
        {
            for (j = 0; j < m_numberOfJoints; ++j)
            {
                gazebo::common::PID pidValue;
                if (c_units==metric)
                {
                    pidValue.SetPGain(convertUserGainToGazeboGain(j,yarpPid[j].kp)/pow(2,yarpPid[j].scale));
                    pidValue.SetIGain(convertUserGainToGazeboGain(j,yarpPid[j].ki)/pow(2,yarpPid[j].scale));
                    pidValue.SetDGain(convertUserGainToGazeboGain(j,yarpPid[j].kd)/pow(2,yarpPid[j].scale));
                }
                else if (c_units==si)
                {
                    pidValue.SetPGain(yarpPid[j].kp/pow(2,yarpPid[j].scale));
                    pidValue.SetIGain(yarpPid[j].ki/pow(2,yarpPid[j].scale));
                    pidValue.SetDGain(yarpPid[j].kd/pow(2,yarpPid[j].scale));
                }
                pidValue.SetIMax(yarpPid[j].max_int);
                pidValue.SetIMin(-yarpPid[j].max_int);
                pidValue.SetCmdMax(yarpPid[j].max_output);
                pidValue.SetCmdMin(-yarpPid[j].max_output);
                pids.push_back(pidValue);
            }
        }

        return true;
    }
    else
    {
        return false;
    }
}

bool GazeboYarpControlBoardDriver::setPIDsForGroup_VELOCITY(std::vector<std::string>& control_law, PIDMap::mapped_type& pids )
{
    yarp::os::Property prop;
    if (m_pluginParameters.check("VELOCITY_CONTROL"))
    {
        Bottle xtmp;
        Bottle pidGroup = m_pluginParameters.findGroup("VELOCITY_CONTROL");

        //control units block
        enum units_type {metric=0, si=1} c_units=metric;
        xtmp = pidGroup.findGroup("controlUnits");
        if (!xtmp.isNull())
        {
            if      (xtmp.get(1).asString()==std::string("metric_units"))  {
                c_units=metric;
            } else if (xtmp.get(1).asString()==std::string("si_units"))      {c_units=si;}
            else    {yError() << "invalid controlUnits value"; return false;}
        }
        else
        {
            yError ("VELOCITY_CONTROL: 'controlUnits' param missing. Cannot continue");
            return false;
        }

        //control law block
        xtmp = pidGroup.findGroup("controlLaw");
        if (!xtmp.isNull())
        {
            if      (xtmp.get(1).asString()==std::string("joint_pid_gazebo_v1"))
            {
                for(unsigned int i=0; i<m_numberOfJoints; i++) control_law[i]="joint_pid_gazebo_v1";
            }
            else    {yError() << "invalid controlLaw value"; return false;}
        }
        else
        {
            yError ("VELOCITY_CONTROL: 'controlLaw' param missing. Cannot continue");
            return false;
        }

        yarp::dev::Pid* yarpPid;
        yarpPid = new yarp::dev::Pid[m_numberOfJoints];
        bool error=false;
        size_t j=0;

        //control parameters
        if (!validate(pidGroup, xtmp, "kp", "Pid kp parameter", m_numberOfJoints+1))           {error=true;} else {for (j=0; j<m_numberOfJoints; j++) yarpPid[j].kp = xtmp.get(j+1).asDouble();}
        if (!validate(pidGroup, xtmp, "kd", "Pid kd parameter", m_numberOfJoints+1))           {error=true;} else {for (j=0; j<m_numberOfJoints; j++) yarpPid[j].kd = xtmp.get(j+1).asDouble();}
        if (!validate(pidGroup, xtmp, "ki", "Pid kp parameter", m_numberOfJoints+1))           {error=true;} else {for (j=0; j<m_numberOfJoints; j++) yarpPid[j].ki = xtmp.get(j+1).asDouble();}
        if (!validate(pidGroup, xtmp, "maxInt", "Pid maxInt parameter", m_numberOfJoints+1))   {error=true;} else {for (j=0; j<m_numberOfJoints; j++) yarpPid[j].max_int = xtmp.get(j+1).asDouble();}
        if (!validate(pidGroup, xtmp, "maxOutput", "Pid maxOutput parameter", m_numberOfJoints+1))   {error=true;} else {for (j=0; j<m_numberOfJoints; j++) yarpPid[j].max_output = xtmp.get(j+1).asDouble();}
        if (!validate(pidGroup, xtmp, "shift", "Pid shift parameter", m_numberOfJoints+1))     {error=true;} else {for (j=0; j<m_numberOfJoints; j++) yarpPid[j].scale = xtmp.get(j+1).asDouble();}
        if (!validate(pidGroup, xtmp, "ko", "Pid ko parameter", m_numberOfJoints+1))           {error=true;} else {for (j=0; j<m_numberOfJoints; j++) yarpPid[j].offset = xtmp.get(j+1).asDouble();}

        if (error)
        {
            delete [] yarpPid;
            return false;
        }
        else
        {
            for (j = 0; j < m_numberOfJoints; ++j)
            {
                gazebo::common::PID pidValue;
                if (c_units==metric)
                {
                    pidValue.SetPGain(convertUserGainToGazeboGain(j,yarpPid[j].kp)/pow(2,yarpPid[j].scale));
                    pidValue.SetIGain(convertUserGainToGazeboGain(j,yarpPid[j].ki)/pow(2,yarpPid[j].scale));
                    pidValue.SetDGain(convertUserGainToGazeboGain(j,yarpPid[j].kd)/pow(2,yarpPid[j].scale));
                }
                else if (c_units==si)
                {
                    pidValue.SetPGain(yarpPid[j].kp/pow(2,yarpPid[j].scale));
                    pidValue.SetIGain(yarpPid[j].ki/pow(2,yarpPid[j].scale));
                    pidValue.SetDGain(yarpPid[j].kd/pow(2,yarpPid[j].scale));
                }
                pidValue.SetIMax(yarpPid[j].max_int);
                pidValue.SetIMin(-yarpPid[j].max_int);
                pidValue.SetCmdMax(yarpPid[j].max_output);
                pidValue.SetCmdMin(-yarpPid[j].max_output);

                pids.push_back(pidValue);
            }
        }

        return true;
    }
    else
    {
        return false;
    }
}

bool GazeboYarpControlBoardDriver::setPIDsForGroup_IMPEDANCE(std::vector<std::string>& control_law, std::vector<gazebo::common::PID>& pids )
{
    yarp::os::Property prop;
    if (m_pluginParameters.check("IMPEDANCE_CONTROL"))
    {
        Bottle xtmp;
        Bottle pidGroup = m_pluginParameters.findGroup("IMPEDANCE_CONTROL");

        //control units block
        enum units_type {metric=0, si=1} c_units=metric;
        xtmp = pidGroup.findGroup("controlUnits");
        if (!xtmp.isNull())
        {
            if      (xtmp.get(1).asString()==std::string("metric_units"))  {c_units=metric;}
            else if (xtmp.get(1).asString()==std::string("si_units"))      {c_units=si;}
            else    {yError() << "invalid controlUnits value"; return false;}
        }
        else
        {
            yError ("IMPEDANCE_CONTROL: 'controlUnits' param missing. Cannot continue");
            return false;
        }

        //control law block
        xtmp = pidGroup.findGroup("controlLaw");
        if (!xtmp.isNull())
        {
            if      (xtmp.get(1).asString()==std::string("joint_pid_gazebo_v1"))
            {
                for(unsigned int i=0; i<m_numberOfJoints; i++) control_law[i]="joint_pid_gazebo_v1";
            }
            else    {yError() << "invalid controlLaw value"; return false;}
        }
        else
        {
            yError ("IMPEDANCE_CONTROL: 'controlLaw' param missing. Cannot continue");
            return false;
        }

        double* stiffness;
        double* damping;
        stiffness = new double[m_numberOfJoints];
        damping   = new double[m_numberOfJoints];
        bool error=false;
        size_t j=0;

        //control parameters
        if (!validate(pidGroup, xtmp, "stiffness", "stiffness", m_numberOfJoints+1))    {error=true;} else {for (j=0; j<m_numberOfJoints; j++) stiffness[j] = xtmp.get(j+1).asDouble();}
        if (!validate(pidGroup, xtmp, "damping", "damping", m_numberOfJoints+1))        {error=true;} else {for (j=0; j<m_numberOfJoints; j++) damping[j] = xtmp.get(j+1).asDouble();}

        if (error)
        {
            delete [] stiffness;
            delete [] damping;
            return false;
        }
        else
        {
            for (j = 0; j < m_numberOfJoints; ++j)
            {
                gazebo::common::PID pidValue;
                if (c_units==metric)
                {
                    pidValue.SetPGain(convertUserGainToGazeboGain(j,stiffness[j]));
                    pidValue.SetDGain(convertUserGainToGazeboGain(j,damping[j]));
                }
                else if (c_units==si)
                {
                    pidValue.SetPGain(stiffness[j]);
                    pidValue.SetDGain(damping[j]);
                }
                pidValue.SetIGain(0);
                pidValue.SetIMax(0);
                pidValue.SetIMin(0);
                pidValue.SetCmdMax(0);
                pidValue.SetCmdMin(0);
                pids.push_back(pidValue);
            }
        }

        return true;
    }
    else
    {
        return false;
    }
}

bool GazeboYarpControlBoardDriver::setMinMaxImpedance()
{

    yarp::os::Bottle& name_bot = m_pluginParameters.findGroup("WRAPPER").findGroup("networks");
    std::string name = name_bot.get(1).toString();

    yarp::os::Bottle& kin_chain_bot = m_pluginParameters.findGroup(name);
    if (kin_chain_bot.check("min_stiffness")) {
        yInfo()<<"min_stiffness param found!";
        yarp::os::Bottle& min_stiff_bot = kin_chain_bot.findGroup("min_stiffness");
        if(static_cast<size_t>(min_stiff_bot.size()) - 1 == m_numberOfJoints) {
            for(size_t i = 0; i < m_numberOfJoints; ++i)
                m_minStiffness[i] = min_stiff_bot.get(i+1).asDouble();
        } else
            yError()<<"Invalid number of params";
    } else
        yWarning()<<"No minimum stiffness value found in ini file, default one will be used!";

    if (kin_chain_bot.check("max_stiffness")) {
        yInfo()<<"max_stiffness param found!";
        yarp::os::Bottle& max_stiff_bot = kin_chain_bot.findGroup("max_stiffness");
        if (static_cast<size_t>(max_stiff_bot.size())-1 == m_numberOfJoints) {
            for (size_t i = 0; i < m_numberOfJoints; ++i)
                m_maxStiffness[i] = max_stiff_bot.get(i+1).asDouble();
        } else
            yError()<<"Invalid number of params";
    }
    else
        yWarning()<<"No maximum stiffness value found in ini file, default one will be used!";

    if (kin_chain_bot.check("min_damping")) {
        yInfo()<<"min_damping param found!";
        yarp::os::Bottle& min_damping_bot = kin_chain_bot.findGroup("min_damping");
        if(static_cast<size_t>(min_damping_bot.size())-1 == m_numberOfJoints) {
            for(size_t i = 0; i < m_numberOfJoints; ++i)
                m_minDamping[i] = min_damping_bot.get(i+1).asDouble();
        } else
            yError()<<"Invalid number of params";
    } else
        yWarning()<<"No minimum dampings value found in ini file, default one will be used!";

    if(kin_chain_bot.check("max_damping")) {
        yInfo()<<"max_damping param found!";
        yarp::os::Bottle& max_damping_bot = kin_chain_bot.findGroup("max_damping");
        if (static_cast<size_t>(max_damping_bot.size()) - 1 == m_numberOfJoints) {
            for(size_t i = 0; i < m_numberOfJoints; ++i)
                m_maxDamping[i] = max_damping_bot.get(i+1).asDouble();
        } else
            yError()<<"Invalid number of params";
    } else
        yWarning()<<"No maximum damping value found in ini file, default one will be used!";

    yDebug()<<"min_stiffness: [ "<<m_minStiffness.toString()<<" ]";
    yDebug()<<"max_stiffness: [ "<<m_maxStiffness.toString()<<" ]";
    yDebug()<<"min_damping: [ "<<m_minDamping.toString()<<" ]";
    yDebug()<<"max_damping: [ "<<m_maxDamping.toString()<<" ]";
    return true;
}

bool GazeboYarpControlBoardDriver::setPIDs()
{
    //POSITION PARAMETERS
    PIDMap::mapped_type& positionPIDs = m_pids[VOCAB_PIDTYPE_POSITION];
    if (m_pluginParameters.check("POSITION_CONTROL"))
    {
        if (!setPIDsForGroup_POSITION(m_position_control_law, positionPIDs))
        {
            yError() << "Error in one parameter of POSITION_CONTROL section";
            return false;
        }
    }
    else if (m_pluginParameters.check("GAZEBO_PIDS"))
    {
        yWarning ("'POSITION_CONTROL' group not found. Using DEPRECATED GAZEBO_PIDS section");
        setPIDsForGroup("GAZEBO_PIDS", positionPIDs, PIDFeedbackTermAllTerms);
        for (size_t i = 0; i < m_numberOfJoints; ++i) {m_position_control_law[i] = "joint_pid_gazebo_v1";}
    }
    else
    {
        yWarning() << "Unable to find a valid section containing position control gains, use default values";
        setPIDsForGroup("GAZEBO_PIDS", positionPIDs, PIDFeedbackTermAllTerms);
        for (size_t i = 0; i < m_numberOfJoints; ++i) {m_position_control_law[i] = "joint_pid_gazebo_v1";}
    }

    //VELOCITY PARAMETERS
    PIDMap::mapped_type& velocityPIDs = m_pids[VOCAB_PIDTYPE_VELOCITY];
    if (m_pluginParameters.check("VELOCITY_CONTROL"))
    {
        if (!setPIDsForGroup_VELOCITY(m_velocity_control_law, velocityPIDs))
        {
            yError() << "Error in one parameter of VELOCITY_CONTROL section";
            return false;
        }
    }
    else if (m_pluginParameters.check("GAZEBO_VELOCITY_PIDS"))
    {
        yWarning ("'VELOCITY_CONTROL' group not found. Using DEPRECATED GAZEBO_VELOCITY_PIDS section");
        setPIDsForGroup("GAZEBO_VELOCITY_PIDS", velocityPIDs, PIDFeedbackTerm(PIDFeedbackTermProportionalTerm | PIDFeedbackTermIntegrativeTerm));
        for (size_t i = 0; i < m_numberOfJoints; ++i) {m_velocity_control_law[i] = "joint_pid_gazebo_v1";}
    }
    else
    {
        yWarning() << "Unable to find a valid section containing velocity control gains, use default values";
        setPIDsForGroup("GAZEBO_VELOCITY_PIDS", velocityPIDs, PIDFeedbackTerm(PIDFeedbackTermProportionalTerm | PIDFeedbackTermIntegrativeTerm));
        for (size_t i = 0; i < m_numberOfJoints; ++i) {m_velocity_control_law[i] = "joint_pid_gazebo_v1";}
    }

    //IMPEDANCE PARAMETERS
    if (m_pluginParameters.check("IMPEDANCE_CONTROL"))
    {
        if (!setPIDsForGroup_IMPEDANCE(m_impedance_control_law, m_impedancePosPDs))
        {
            yError() << "Error in one parameter of IMPEDANCE section";
            return false;
        }
    }
    else if (m_pluginParameters.check("GAZEBO_IMPEDANCE_POSITION_PIDS"))
    {
        yWarning ("'IMPEDANCE' group not found. Using DEPRECATED GAZEBO_PIDS section");
        setPIDsForGroup("GAZEBO_IMPEDANCE_POSITION_PIDS", m_impedancePosPDs, PIDFeedbackTerm(PIDFeedbackTermProportionalTerm | PIDFeedbackTermDerivativeTerm));
        for (size_t i = 0; i < m_numberOfJoints; ++i) {m_impedance_control_law[i] = "joint_pid_gazebo_v1";}
    }
    else
    {
        yWarning() << "Unable to find a valid section containing impedance control gains, use default values";
        setPIDsForGroup("GAZEBO_IMPEDANCE_POSITION_PIDS", m_impedancePosPDs, PIDFeedbackTerm(PIDFeedbackTermProportionalTerm | PIDFeedbackTermDerivativeTerm));
        for (size_t i = 0; i < m_numberOfJoints; ++i) {m_impedance_control_law[i] = "joint_pid_gazebo_v1";}
    }

    if (m_pluginParameters.check("SIMULATION"))
    {
        Bottle& simGroup = m_pluginParameters.findGroup("SIMULATION");
        Bottle xtmp;
        if (!validate(simGroup, xtmp, "kPWM", "kPWM parameter", m_numberOfJoints+1))  {
            yError() << "Missing kPWM parameter";
            return false;
        } else {
            for (size_t j=0; j<m_numberOfJoints; j++) {
                m_kPWM[j]=xtmp.get(j+1).asDouble();
            }
        }
    }
    return true;
}

bool GazeboYarpControlBoardDriver::check_joint_within_limits_override_torque(int i, double& ref)
{
    const gazebo::common::PID& positionPID = m_pids[VOCAB_PIDTYPE_POSITION][i];

    int   signKp = (positionPID.GetPGain()>0?1:-1);
    int   signRef = (ref>0?1:-1);
    //if (m_controlMode[i] == VOCAB_CM_TORQUE || m_interactionMode[i] == VOCAB_IM_COMPLIANT)
    if (m_controlMode[i] != VOCAB_CM_IDLE && m_controlMode[i] != VOCAB_CM_FORCE_IDLE)
    {
        if (m_positionsDecoupled[i] > m_jointPosLimits[i].max)
        {
            if (signKp*signRef >0 )
            {
                ref = ( (m_jointPosLimits[i].max-m_positionsDecoupled[i]) * (positionPID.GetPGain()));
                if (ref > positionPID.GetCmdMax()) ref = positionPID.GetCmdMax();
                else if (ref < positionPID.GetCmdMin()) ref = positionPID.GetCmdMin();
                //_integral[i] = 0;
#ifdef DEBUG_LIMITS
                yDebug() << "TTT TMAX" << m_positionsDecoupled[i] <<">" <<  m_jointPosLimits[i].max;
#endif
            }
            return false;
        }
        else if (m_positionsDecoupled[i] < m_jointPosLimits[i].min)
        {
            if (signKp*signRef <0 )
            {
                ref = ( (m_jointPosLimits[i].min-m_positionsDecoupled[i]) * (positionPID.GetPGain()));
                if (ref > positionPID.GetCmdMax()) ref = positionPID.GetCmdMax();
                else if (ref < positionPID.GetCmdMin()) ref = positionPID.GetCmdMin();
                //_integral[i] = 0;
#ifdef DEBUG_LIMITS
                yDebug() << "TTT TMIN" << m_positionsDecoupled[i] <<"<" <<  m_jointPosLimits[i].min;
#endif
            }
            return false;
        }
    }
    return true;
}

double GazeboYarpControlBoardDriver::convertGazeboToUser(int joint, double value)
{
    double newValue = 0;
    switch(m_jointTypes[joint])
    {
        case JointType_Revolute:
        {
            newValue = GazeboYarpPlugins::convertRadiansToDegrees(value);
            break;
        }

        case JointType_Prismatic:
        {
            // For prismatic joints internal representation is already meter, nothing to do here.
            newValue = value;
            break;
        }

        case JointType_Unknown:
        {
            yError() << "Cannot convert measure from Gazebo to User units, type of joint not supported for axes " <<
            m_jointNames[joint] << " type is " << m_jointTypes[joint];
            break;
        }
    }
    return newValue;
}

double * GazeboYarpControlBoardDriver::convertGazeboToUser(double *values)
{
    for(size_t i = 0; i < m_numberOfJoints; i++)
        values[i] = convertGazeboToUser(i, values[i]);
    return values;
}

double GazeboYarpControlBoardDriver::convertUserToGazebo(int joint, double value)
{
    double newValue = 0;
    switch(m_jointTypes[joint])
    {
        case JointType_Revolute:
        {
            newValue = GazeboYarpPlugins::convertDegreesToRadians(value);
            break;
        }

        case JointType_Prismatic:
        {
            newValue = value;
            break;
        }

        case JointType_Unknown:
        {
            yError() << "Cannot convert measure from User to Gazebo units, type of joint not supported";
            break;
        }
    }
    return newValue;
}

double * GazeboYarpControlBoardDriver::convertUserToGazebo(double *values)
{
    for (size_t i = 0; i < m_numberOfJoints; i++) {
        values[i] = convertGazeboToUser(i, values[i]);
    }
    return values;
}

double GazeboYarpControlBoardDriver::convertUserGainToGazeboGain(int joint, double value)
{
    double newValue = 0;
    switch(m_jointTypes[joint])
    {
        case JointType_Revolute:
        {
            newValue = GazeboYarpPlugins::convertRadiansToDegrees(value);
            break;
        }
            
        case JointType_Prismatic:
        {
            newValue = value;
            break;
        }
        case JointType_Unknown:
        {
            yError() << "Cannot convert measure from User to Gazebo units, type of joint not supported";
            break;
        }
    }
    return newValue;
}

double GazeboYarpControlBoardDriver::convertGazeboGainToUserGain(int joint, double value)
{
    double newValue = 0;
    switch(m_jointTypes[joint])
    {
        case JointType_Revolute:
        {
            newValue = GazeboYarpPlugins::convertDegreesToRadians(value);
            break;
        }
            
        case JointType_Prismatic:
        {
            newValue = value;
            break;
        }
            
        case JointType_Unknown:
        {
            yError() << "Cannot convert measure from Gazebo gains to User gain units, type of joint not supported for axes " <<
            m_jointNames[joint] << " type is " << m_jointTypes[joint];
            break;
        }
    }
    return newValue;
}<|MERGE_RESOLUTION|>--- conflicted
+++ resolved
@@ -61,7 +61,7 @@
     m_numberOfJoints = m_jointNames.size();
 
     m_positions.resize(m_numberOfJoints);
-    m_positionsDecoupled.resize(m_numberOfJoints);
+    m_mot_positions.resize(m_numberOfJoints);
     m_zeroPosition.resize(m_numberOfJoints);
     m_jntReferenceVelocities.resize(m_numberOfJoints);
     m_velocities.resize(m_numberOfJoints);
@@ -100,7 +100,7 @@
 
     // Initial zeroing of all vectors
     m_positions.zero();
-    m_positionsDecoupled.zero();
+    m_mot_positions.zero();
     m_zeroPosition.zero();
     m_velocities.zero();
     m_motReferencePositions.zero();
@@ -460,7 +460,7 @@
         m_torques[jnt_cnt] = m_jointPointers[jnt_cnt]->GetForce(0u);
     }
 
-    m_positionsDecoupled=m_positions;
+    m_mot_positions=m_positions;
     //measurements decoupling
     for (size_t cpl_cnt = 0; cpl_cnt < m_coupling_handler.size(); cpl_cnt++)
     {
@@ -552,11 +552,7 @@
         if ((m_controlMode[j] == VOCAB_CM_POSITION || m_controlMode[j] == VOCAB_CM_POSITION_DIRECT) && (m_interactionMode[j] == VOCAB_IM_STIFF))
         {
             gazebo::common::PID &pid = m_pids[VOCAB_PIDTYPE_POSITION][j];
-<<<<<<< HEAD
-            forceReference = pid.Update(convertUserToGazebo(j, m_positionsDecoupled[j]) - convertUserToGazebo(j, m_motReferencePositions[j]), stepTime);
-=======
-            forceReference = pid.Update(convertUserToGazebo(j, m_positionsDecoupled[j]) - convertUserToGazebo(j, m_motReferencePositions[j]), stepTime);                
->>>>>>> 18e9527b
+            forceReference = pid.Update(convertUserToGazebo(j, m_mot_positions[j]) - convertUserToGazebo(j, m_motReferencePositions[j]), stepTime);
         }
         else if ((m_controlMode[j] == VOCAB_CM_POSITION || m_controlMode[j] == VOCAB_CM_POSITION_DIRECT) && (m_interactionMode[j] == VOCAB_IM_COMPLIANT))
         {
@@ -1274,36 +1270,38 @@
 
     int   signKp = (positionPID.GetPGain()>0?1:-1);
     int   signRef = (ref>0?1:-1);
-    //if (m_controlMode[i] == VOCAB_CM_TORQUE || m_interactionMode[i] == VOCAB_IM_COMPLIANT)
-    if (m_controlMode[i] != VOCAB_CM_IDLE && m_controlMode[i] != VOCAB_CM_FORCE_IDLE)
-    {
-        if (m_positionsDecoupled[i] > m_jointPosLimits[i].max)
-        {
-            if (signKp*signRef >0 )
-            {
-                ref = ( (m_jointPosLimits[i].max-m_positionsDecoupled[i]) * (positionPID.GetPGain()));
-                if (ref > positionPID.GetCmdMax()) ref = positionPID.GetCmdMax();
-                else if (ref < positionPID.GetCmdMin()) ref = positionPID.GetCmdMin();
-                //_integral[i] = 0;
-#ifdef DEBUG_LIMITS
-                yDebug() << "TTT TMAX" << m_positionsDecoupled[i] <<">" <<  m_jointPosLimits[i].max;
-#endif
-            }
-            return false;
-        }
-        else if (m_positionsDecoupled[i] < m_jointPosLimits[i].min)
-        {
-            if (signKp*signRef <0 )
-            {
-                ref = ( (m_jointPosLimits[i].min-m_positionsDecoupled[i]) * (positionPID.GetPGain()));
-                if (ref > positionPID.GetCmdMax()) ref = positionPID.GetCmdMax();
-                else if (ref < positionPID.GetCmdMin()) ref = positionPID.GetCmdMin();
-                //_integral[i] = 0;
-#ifdef DEBUG_LIMITS
-                yDebug() << "TTT TMIN" << m_positionsDecoupled[i] <<"<" <<  m_jointPosLimits[i].min;
-#endif
-            }
-            return false;
+    if (m_controlMode[i] == VOCAB_CM_TORQUE || m_interactionMode[i] == VOCAB_IM_COMPLIANT)
+    {
+        if (m_controlMode[i] != VOCAB_CM_IDLE && m_controlMode[i] != VOCAB_CM_FORCE_IDLE)
+        {
+            if (m_positions[i] > m_jointPosLimits[i].max)
+            {
+                if (signKp*signRef >0 )
+                {
+                    ref = ( (m_jointPosLimits[i].max-m_positions[i]) * (positionPID.GetPGain()));
+                    if (ref > positionPID.GetCmdMax()) ref = positionPID.GetCmdMax();
+                    else if (ref < positionPID.GetCmdMin()) ref = positionPID.GetCmdMin();
+                    //_integral[i] = 0;
+    #ifdef DEBUG_LIMITS
+                    yDebug() << "TTT TMAX" << m_positions[i] <<">" <<  m_jointPosLimits[i].max;
+    #endif
+                }
+                return false;
+            }
+            else if (m_positions[i] < m_jointPosLimits[i].min)
+            {
+                if (signKp*signRef <0 )
+                {
+                    ref = ( (m_jointPosLimits[i].min-m_positions[i]) * (positionPID.GetPGain()));
+                    if (ref > positionPID.GetCmdMax()) ref = positionPID.GetCmdMax();
+                    else if (ref < positionPID.GetCmdMin()) ref = positionPID.GetCmdMin();
+                    //_integral[i] = 0;
+    #ifdef DEBUG_LIMITS
+                    yDebug() << "TTT TMIN" << m_positions[i] <<"<" <<  m_jointPosLimits[i].min;
+    #endif
+                }
+                return false;
+            }
         }
     }
     return true;
