add_subdirectory(camera)
add_subdirectory(clock)
add_subdirectory(controlboard)
add_subdirectory(externalwrench)
add_subdirectory(fakecontrolboard)
add_subdirectory(forcetorque)
add_subdirectory(imu)
add_subdirectory(inertialmtb)
add_subdirectory(inertialmtbPart)

# This plugin will be removed soon ( https://github.com/robotology/gazebo-yarp-plugins/issues/213 )
# for the time being do not update it for compliance with Gazebo 9
if (GAZEBO_VERSION VERSION_LESS 9.0)
    add_subdirectory(jointsensors)
endif()

add_subdirectory(showmodelcom)
add_subdirectory(multicamera)
add_subdirectory(maissensor)

find_package(OpenCV QUIET)
option(GAZEBO_YARP_PLUGINS_HAS_OPENCV "Compile plugins that depend on OpenCV" ${OpenCV_FOUND})

if(GAZEBO_YARP_PLUGINS_HAS_OPENCV)
    add_subdirectory(videotexture)
else()
    message(STATUS "GAZEBO_YARP_PLUGINS_HAS_OPENCV CMake option set to off, disabling videotexture plugin.")
endif()

add_subdirectory(worldinterface)
add_subdirectory(lasersensor)
add_subdirectory(depthCamera)

<<<<<<< HEAD
=======
if( (NOT (GAZEBO_VERSION VERSION_LESS 6)) AND (NOT (YARP_VERSION VERSION_LESS 2.3.68)) )
    add_subdirectory(lasersensor)
else()
    message(STATUS "Gazebo version is lower than 6 or YARP version is lower than 2.3.68, disabling  lasersensor plugin.")
endif()

# disabling depthCamera plugin until it is updated to latest changes in yarp
if( (NOT (GAZEBO_VERSION VERSION_LESS 7)) AND (NOT (YARP_VERSION VERSION_LESS 2.3.67)) )
    add_subdirectory(depthCamera)
else()
    message(STATUS "Gazebo version is lower than 7 or YARP version is lower than 2.3.67, disabling depthCamera  plugin.")
endif()

add_subdirectory(contactloadcellarray)
>>>>>>> c10cac98
<|MERGE_RESOLUTION|>--- conflicted
+++ resolved
@@ -31,20 +31,5 @@
 add_subdirectory(lasersensor)
 add_subdirectory(depthCamera)
 
-<<<<<<< HEAD
-=======
-if( (NOT (GAZEBO_VERSION VERSION_LESS 6)) AND (NOT (YARP_VERSION VERSION_LESS 2.3.68)) )
-    add_subdirectory(lasersensor)
-else()
-    message(STATUS "Gazebo version is lower than 6 or YARP version is lower than 2.3.68, disabling  lasersensor plugin.")
-endif()
 
-# disabling depthCamera plugin until it is updated to latest changes in yarp
-if( (NOT (GAZEBO_VERSION VERSION_LESS 7)) AND (NOT (YARP_VERSION VERSION_LESS 2.3.67)) )
-    add_subdirectory(depthCamera)
-else()
-    message(STATUS "Gazebo version is lower than 7 or YARP version is lower than 2.3.67, disabling depthCamera  plugin.")
-endif()
-
-add_subdirectory(contactloadcellarray)
->>>>>>> c10cac98
+add_subdirectory(contactloadcellarray)