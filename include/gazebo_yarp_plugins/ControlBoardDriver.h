/*
 * Copyright (C) 2007-2013 Istituto Italiano di Tecnologia ADVR & iCub Facility
 * Authors: Enrico Mingo, Alessio Rocchi, Mirko Ferrati, Silvio Traversaro and Alessandro Settimi
 * CopyPolicy: Released under the terms of the LGPLv2.1 or later, see LGPL.TXT
 */

#ifndef GAZEBOYARP_CONTROLBOARDDRIVER_HH
#define GAZEBOYARP_CONTROLBOARDDRIVER_HH

#include <yarp/os/Network.h>
#include <yarp/os/Property.h>
#include <yarp/dev/Drivers.h>
#include <yarp/dev/PolyDriver.h>
#include <yarp/dev/IOpenLoopControl.h>
#include <yarp/dev/ControlBoardInterfacesImpl.h>
#include <yarp/dev/ControlBoardInterfaces.h>
#include <yarp/dev/IControlMode.h>
#include <yarp/sig/Vector.h>
#include <yarp/os/Time.h>
#include <yarp/os/Semaphore.h>
#include <string>
#include <vector>

#include <boost/shared_ptr.hpp>

extern const double RobotPositionTolerance;

namespace yarp {
    namespace dev {
        class GazeboYarpControlBoardDriver;
    }
}

namespace gazebo {
    namespace common {
        class UpdateInfo;
    }
    
    namespace physics {
        class Model;
    }
    
    namespace event {
        class Connection;
        typedef boost::shared_ptr<Connection> ConnectionPtr;
    }
    
    namespace transport {
        class Node;
        class Publisher;
        
        typedef boost::shared_ptr<Node> NodePtr;
        typedef boost::shared_ptr<Publisher> PublisherPtr;
    }
    
    namespace msgs {
        class JointCmd;
    }
}

class yarp::dev::GazeboYarpControlBoardDriver:
    public DeviceDriver,
    public IPositionControl2,
    public IVelocityControl,
    public IAmplifierControl,
    public IEncodersTimed,
    public IControlCalibration2,
    public IControlLimits2,
    public DeviceResponder,
    public IControlMode,
    public ITorqueControl,
    public IPositionDirect,
    public IImpedanceControl,
    public IOpenLoopControl,
    public IPidControl
{
public:

    GazeboYarpControlBoardDriver();
    virtual ~GazeboYarpControlBoardDriver();

    /**
     * Gazebo stuff
     */
    bool gazebo_init();
    void onUpdate(const gazebo::common::UpdateInfo&);

    /**
     * Yarp interfaces start here
     */

    //DEVICE DRIVER
    virtual bool open(yarp::os::Searchable& config);
    virtual bool close();

    //ENCODERS
    virtual bool getEncoder(int j, double* v); //WORKS
    virtual bool getEncoders(double* encs); //WORKS
    virtual bool resetEncoder(int j); //WORKS
    virtual bool resetEncoders(); //WORKS
    virtual bool setEncoder(int j, double val); //WORKS
    virtual bool setEncoders(const double* vals); //WORKS

    virtual bool getEncoderSpeed(int j, double* sp); //NOT TESTED
    virtual bool getEncoderSpeeds(double* spds); //NOT TESTED

    virtual bool getEncoderAcceleration(int j, double* spds); //NOT IMPLEMENTED
    virtual bool getEncoderAccelerations(double* accs); //NOT IMPLEMENTED

    // ENCODERS TIMED
    virtual bool getEncodersTimed(double* encs, double* time);
    virtual bool getEncoderTimed(int j, double* encs, double* time);

    //POSITION CONTROL
    virtual bool stop(int j); //WORKS
    virtual bool stop(); //WORKS
    virtual bool positionMove(int j, double ref); //WORKS
    virtual bool getAxes(int* ax); // WORKS
    virtual bool positionMove(const double* refs); //WORKS
    /// @arg sp [deg/sec]
    virtual bool setRefSpeed(int j, double sp); //WORKS
    virtual bool getRefSpeed(int j, double* ref); //WORKS
    virtual bool getRefSpeeds(double* spds); //WORKS

    virtual bool relativeMove(int j, double delta); //NOT TESTED
    virtual bool relativeMove(const double* deltas); //NOT TESTED
    virtual bool checkMotionDone(int j, bool* flag); //NOT TESTED
    virtual bool checkMotionDone(bool* flag); //NOT TESTED
    virtual bool setPositionMode(); //NOT TESTED

    // m_positions 2
    virtual bool positionMove(const int n_joint, const int* joints, const double* refs);
    virtual bool relativeMove(const int n_joint, const int* joints, const double* deltas);
    virtual bool checkMotionDone(const int n_joint, const int* joints, bool* flags);
    virtual bool setRefSpeeds(const int n_joint, const int* joints, const double* spds);
    virtual bool setRefAccelerations(const int n_joint, const int* joints, const double* accs);
    virtual bool getRefSpeeds(const int n_joint, const int *joints, double *spds);
    virtual bool getRefAccelerations(const int n_joint, const int *joints, double *accs);
    virtual bool stop(const int n_joint, const int *joints);

    /// @arg spds [deg/sec]
    virtual bool setRefSpeeds(const double *spds); //NOT TESTED

    virtual bool setRefAcceleration(int j, double acc); //NOT IMPLEMENTED
    virtual bool setRefAccelerations(const double *accs); //NOT IMPLEMENTED
    virtual bool getRefAcceleration(int j, double *acc); //NOT IMPLEMENTED
    virtual bool getRefAccelerations(double *accs); //NOT IMPLEMENTED

    //VELOCITY CONTROL
    virtual bool setVelocityMode(); //NOT TESTED
    virtual bool velocityMove(int j, double sp); //NOT TESTED
    virtual bool velocityMove(const double *sp); //NOT TESTED

    //CONTROL MODE
    virtual bool setPositionMode(int j); //WORKS
    virtual bool setVelocityMode(int j); //WORKS
    virtual bool getControlMode(int j, int *mode); //WORKS

    virtual bool setTorqueMode(int j); //NOT TESTED
    virtual bool getControlModes(int *modes); //NOT TESTED

    virtual bool setImpedancePositionMode(int j);//NOT IMPLEMENTED
    virtual bool setImpedanceVelocityMode(int j); //NOT IMPLEMENTED
    virtual bool setOpenLoopMode(int j); //NOT IMPLEMENTED

    //TORQUE CONTROL
    virtual bool setRefTorque(int j, double t); //NOT TESTED
    virtual bool setRefTorques(const double *t); //NOT TESTED
    virtual bool setTorqueMode(); //NOT TESTED
    virtual bool getRefTorque(int j, double *t);    //NOT TESTED
    virtual bool getRefTorques(double *t);//NOT TESTED
    virtual bool getTorque(int j, double *t); //NOT TESTED
    virtual bool getTorques(double *t); //NOT TESTED

    virtual bool getBemfParam(int j, double *bemf); //NOT IMPLEMENTED
    virtual bool setBemfParam(int j, double bemf); //NOT IMPLEMENTED
    virtual bool setTorquePid(int j, const Pid &pid); //NOT IMPLEMENTED
    virtual bool getTorqueRange(int j, double *min, double *max); //NOT IMPLEMENTED
    virtual bool getTorqueRanges(double *min, double *max); //NOT IMPLEMENTED
    virtual bool setTorquePids(const Pid *pids); //NOT IMPLEMENTED
    virtual bool setTorqueErrorLimit(int j, double limit); //NOT IMPLEMENTED
    virtual bool setTorqueErrorLimits(const double *limits); //NOT IMPLEMENTED
    virtual bool getTorqueError(int j, double *err); //NOT IMPLEMENTED
    virtual bool getTorqueErrors(double *errs); //NOT IMPLEMENTED
    virtual bool getTorquePidOutput(int j, double *out); //NOT IMPLEMENTED
    virtual bool getTorquePidOutputs(double *outs); //NOT IMPLEMENTED
    virtual bool getTorquePid(int j, Pid *pid); //NOT IMPLEMENTED
    virtual bool getTorquePids(Pid *pids); //NOT IMPLEMENTED
    virtual bool getTorqueErrorLimit(int j, double *limit); //NOT IMPLEMENTED
    virtual bool getTorqueErrorLimits(double *limits); //NOT IMPLEMENTED
    virtual bool resetTorquePid(int j); //NOT IMPLEMENTED
    virtual bool disableTorquePid(int j); //NOT IMPLEMENTED
    virtual bool enableTorquePid(int j); //NOT IMPLEMENTED
    virtual bool setTorqueOffset(int j, double v); //NOT IMPLEMENTED

    //IMPEDANCE CTRL
    virtual bool getImpedance(int j, double *stiffness, double *damping); // [Nm/deg] & [Nm*sec/deg]
    virtual bool setImpedance(int j, double stiffness, double damping); // [Nm/deg] & [Nm*sec/deg]
    virtual bool setImpedanceOffset(int j, double offset);
    virtual bool getImpedanceOffset(int j, double* offset);
    virtual bool getCurrentImpedanceLimit(int j, double *min_stiff, double *max_stiff, double *min_damp, double *max_damp);

    //IOpenLoopControl interface methods
    /**
     * Command direct output value to joint j. Currently this is a torque
     * \param j joint number
     * \param v value to be set
     * \return true if the operation succeeded. False otherwise
     */
    virtual bool setOutput(int j, double v);
    virtual bool setOutputs(const double *v);
    virtual bool getOutput(int j, double *v);
    virtual bool getOutputs(double *v);
    virtual bool setOpenLoopMode();

    /*
     * IPidControl Interface methods
     */
    virtual bool setPid (int j, const Pid &pid);
    virtual bool setPids (const Pid *pids);
    virtual bool setReference (int j, double ref);
    virtual bool setReferences (const double *refs);
    virtual bool setErrorLimit (int j, double limit);
    virtual bool setErrorLimits (const double *limits);
    virtual bool getError (int j, double *err);
    virtual bool getErrors (double *errs);
    virtual bool getPid (int j, Pid *pid);
    virtual bool getPids (Pid *pids);
    virtual bool getReference (int j, double *ref);
    virtual bool getReferences (double *refs);
    virtual bool getErrorLimit (int j, double *limit);
    virtual bool getErrorLimits (double *limits);
    virtual bool resetPid (int j);
    virtual bool disablePid (int j);
    virtual bool enablePid (int j);
    virtual bool setOffset (int j, double v);

    /*
     * Probably useless stuff here
     */
    //AMPLIFIER CONTROL (inside comanOthers.cpp)
    virtual bool enableAmp(int j); //NOT IMPLEMENTED
    virtual bool disableAmp(int j); //NOT IMPLEMENTED
    virtual bool getCurrent(int j, double *val); //NOT IMPLEMENTED
    virtual bool getCurrents(double *vals); //NOT IMPLEMENTED
    virtual bool setMaxCurrent(int j, double v); //NOT IMPLEMENTED
    virtual bool getAmpStatus(int *st); //NOT IMPLEMENTED
    virtual bool getAmpStatus(int k, int *v); //NOT IMPLEMENTED

    //CONTROL CALIBRATION (inside comanOthers.cpp)
    virtual bool calibrate2(int j, unsigned int iv, double v1, double v2, double v3); //NOT IMPLEMENTED
    virtual bool done(int j); // NOT IMPLEMENTED

    // CONTROL LIMITS2 (inside comanOthers.cpp)
    bool getLimits(int axis, double *min, double *max); //WORKS
    bool setLimits(int axis, double min, double max); //WORKS
    bool getVelLimits(int axis, double *min, double *max); //NOT IMPLEMENTED
    bool setVelLimits(int axis, double min, double max); //NOT IMPLEMENTED
    /*
     * End of useless stuff
     */

    // IPOSITION DIRECT
    bool setPositionDirectMode();
    bool setPosition(int j, double ref);
    bool setPositions(const int n_joint, const int *joints, double *refs);
    bool setPositions(const double *refs);

private:

    /* PID structures */
    struct PID {
        double p;
        double i;
        double d;
        double maxInt;
        double maxOut;
    };

    enum PIDFeedbackTerm {
        PIDFeedbackTermProportionalTerm = 1,
        PIDFeedbackTermIntegrativeTerm = 1 << 1,
        PIDFeedbackTermDerivativeTerm = 1 << 2,
        PIDFeedbackTermAllTerms = PIDFeedbackTermProportionalTerm | PIDFeedbackTermIntegrativeTerm | PIDFeedbackTermDerivativeTerm
    };
    
    struct Range {
        Range() : min(0), max(0){}
        double min;
        double max;
    };

    gazebo::physics::Model* m_robot;
    gazebo::event::ConnectionPtr m_updateConnection;
    
    yarp::os::Property m_pluginParameters; /*<! Contains the parameters of the device contained in the yarpConfigurationFile .ini file */
    
    unsigned int m_robotRefreshPeriod; //ms
    unsigned int m_numberOfJoints; /*<! number of joints controlled by the control board */
    std::vector<Range> m_jointLimits;
    
    /**
     * The zero position is the position of the GAZEBO joint that will be read as the starting one
     * i.e. getEncoder(j)=m_zeroPosition+gazebo.getEncoder(j);
     */
<<<<<<< HEAD
    yarp::sig::Vector zeroPosition;

    yarp::sig::Vector vel, speed, acc, amp, torque;
    yarp::os::Semaphore pos_lock;
    yarp::sig::Vector referenceSpeed, referencePosition, referenceAcceleraton, referenceTorque;
    yarp::sig::Vector max_pos, min_pos;
//    yarp::sig::ImageOf<yarp::sig::PixelRgb> back, fore;

    std::vector<std::string> joint_names;
    gazebo::transport::NodePtr gazeboNode;
    gazebo::transport::PublisherPtr jointCmdPub;
    std::vector<GazeboYarpControlBoardDriver::PID> _positionPIDs;
    std::vector<GazeboYarpControlBoardDriver::PID> _velocityPIDs;
    std::vector<GazeboYarpControlBoardDriver::PID> _impedancePosPDs;

    yarp::sig::Vector torqueOffset;
    yarp::sig::Vector minStiffness;
    yarp::sig::Vector minDamping;
    yarp::sig::Vector maxStiffness;
    yarp::sig::Vector maxDamping;

    bool *motion_done;
    int  *controlMode;
    bool command_changed;
=======
    yarp::sig::Vector m_zeroPosition;
    
    yarp::sig::Vector m_positions; /*<! joint positions */
    yarp::sig::Vector m_velocities; /*<! joint velocities */
    yarp::sig::Vector m_torques; /*<! joint torques */

    yarp::sig::Vector amp;
    
    //Desired Control variables
    yarp::sig::Vector m_referencePositions; /*<! desired reference positions. Depending on the position mode, they can be set directly or indirectly through the trajectory generator */
    yarp::sig::Vector m_referenceTorques; /*<! desired reference torques for torque control mode */
    yarp::sig::Vector m_referenceVelocities; /*<! desired reference velocities for velocity control mode */

    //trajectory generator
    yarp::sig::Vector m_trajectoryGenerationReferencePosition; /*<! reference position for trajectory generation in position mode */
    yarp::sig::Vector m_trajectoryGenerationReferenceSpeed; /*<! reference speed for trajectory generation in position mode */
    yarp::sig::Vector m_trajectoryGenerationReferenceAcceleraton; /*<! reference acceleration for trajectory generation in position mode. Currently NOT USED in trajectory generation! */

    std::vector<std::string> m_jointNames;
    gazebo::transport::NodePtr m_gazeboNode;
    gazebo::transport::PublisherPtr m_jointCommandPublisher;
    std::vector<GazeboYarpControlBoardDriver::PID> m_positionPIDs;
    std::vector<GazeboYarpControlBoardDriver::PID> m_velocityPIDs;
    std::vector<GazeboYarpControlBoardDriver::PID> m_impedancePosPDs;

    yarp::sig::Vector m_torqueOffsett;
    yarp::sig::Vector m_minStiffness;
    yarp::sig::Vector m_minDamping;
    yarp::sig::Vector m_maxStiffness;
    yarp::sig::Vector m_maxDamping;

    bool* m_isMotionDone;
    int * m_controlMode;
>>>>>>> 30eb0a5f
    bool started;
    int m_clock;
    int _T_controller;

    /**
     * Private methods
     */
    void setMinMaxPos();  //NOT TESTED
    bool setJointNames();  //WORKS
    void setPIDsForGroup(std::string, std::vector<GazeboYarpControlBoardDriver::PID>&, enum PIDFeedbackTerm pidTerms);
    void setMinMaxImpedance();
    void setPIDs(); //WORKS
    bool sendPositionsToGazebo(yarp::sig::Vector& refs);
    bool sendPositionToGazebo(int j,double ref);
    void prepareJointMsg(gazebo::msgs::JointCmd& j_cmd, const int joint_index, const double ref);  //WORKS
    bool sendVelocitiesToGazebo(yarp::sig::Vector& refs); //NOT TESTED
    bool sendVelocityToGazebo(int j,double ref); //NOT TESTED
    void prepareJointVelocityMsg(gazebo::msgs::JointCmd& j_cmd, const int j, const double ref); //NOT TESTED
    bool sendTorquesToGazebo(yarp::sig::Vector& refs); //NOT TESTED
    bool sendTorqueToGazebo(const int j,const double ref); //NOT TESTED
    void prepareJointTorqueMsg(gazebo::msgs::JointCmd& j_cmd, const int j, const double ref); //NOT TESTED
    void sendImpPositionToGazebo ( const int j, const double des );
    void sendImpPositionsToGazebo ( yarp::sig::Vector& dess );
    void computeTrajectory(const int j);
    void prepareResetJointMsg(int j);

};

#endif //GAZEBOYARP_CONTROLBOARDDRIVER_HH<|MERGE_RESOLUTION|>--- conflicted
+++ resolved
@@ -303,32 +303,6 @@
      * The zero position is the position of the GAZEBO joint that will be read as the starting one
      * i.e. getEncoder(j)=m_zeroPosition+gazebo.getEncoder(j);
      */
-<<<<<<< HEAD
-    yarp::sig::Vector zeroPosition;
-
-    yarp::sig::Vector vel, speed, acc, amp, torque;
-    yarp::os::Semaphore pos_lock;
-    yarp::sig::Vector referenceSpeed, referencePosition, referenceAcceleraton, referenceTorque;
-    yarp::sig::Vector max_pos, min_pos;
-//    yarp::sig::ImageOf<yarp::sig::PixelRgb> back, fore;
-
-    std::vector<std::string> joint_names;
-    gazebo::transport::NodePtr gazeboNode;
-    gazebo::transport::PublisherPtr jointCmdPub;
-    std::vector<GazeboYarpControlBoardDriver::PID> _positionPIDs;
-    std::vector<GazeboYarpControlBoardDriver::PID> _velocityPIDs;
-    std::vector<GazeboYarpControlBoardDriver::PID> _impedancePosPDs;
-
-    yarp::sig::Vector torqueOffset;
-    yarp::sig::Vector minStiffness;
-    yarp::sig::Vector minDamping;
-    yarp::sig::Vector maxStiffness;
-    yarp::sig::Vector maxDamping;
-
-    bool *motion_done;
-    int  *controlMode;
-    bool command_changed;
-=======
     yarp::sig::Vector m_zeroPosition;
     
     yarp::sig::Vector m_positions; /*<! joint positions */
@@ -362,7 +336,6 @@
 
     bool* m_isMotionDone;
     int * m_controlMode;
->>>>>>> 30eb0a5f
     bool started;
     int m_clock;
     int _T_controller;
