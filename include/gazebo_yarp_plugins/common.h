/*
 * Copyright (C) 2007-2013 Istituto Italiano di Tecnologia RBCS & iCub Facility & ADVR
 * Authors: Silvio Traversaro, Enrico Mingo, Alessio Rocchi, Mirko Ferrati and Alessandro Settimi
 * CopyPolicy: Released under the terms of the LGPLv2.1 or later, see LGPL.TXT
 */

#ifndef GAZEBOYARP_COMMON_H
#define GAZEBOYARP_COMMON_H

#include <string>
#include <cmath>

namespace GazeboYarpPlugins {
<<<<<<< HEAD
    
=======

    ///< Seconds to wait for an answer when trying to connect to the yarpserver
    const double yarpNetworkInitializationTimeout = 10.0;

    double const pi = 3.1415926535897932384626433;

>>>>>>> dc8196c5
    /**
     * \brief convert from degrees to radians
     * \param degrees angle in degrees
     * \return the angle converted in radians
     */
    double convertDegreesToRadians(double degrees);

    /**
     * \brief convert from radians to degrees
     * \param radians angle in radians
     * \return the angle converted in degrees
     */
    double convertRadiansToDegrees(double radians);

    /**
     * \brief check if a string has a certaing ending
     * \param fullString the full string
     * \param ending the candidate ending
     * \return true if fullString ends with ending, false otherwise
     */
    bool hasEnding (std::string const &fullString, std::string const &ending);
<<<<<<< HEAD
    
    
    inline double convertDegreesToRadians(double degrees) { return degrees / 180.0 * M_PI; }
    
    inline double convertRadiansToDegrees(double radians) { return radians * 180.0 / M_PI; }
    
=======


    inline double convertDegreesToRadians(double degrees) { return degrees / 180.0 * pi; }

    inline double convertRadiansToDegrees(double radians) { return radians * 180.0 / pi; }

>>>>>>> dc8196c5
    inline bool hasEnding (std::string const &fullString, std::string const &ending)
    {
        if (fullString.length() >= ending.length()) {
            return (0 == fullString.compare (fullString.length() - ending.length(), ending.length(), ending));
        } else {
            return false;
        }
    }
}


#endif<|MERGE_RESOLUTION|>--- conflicted
+++ resolved
@@ -11,16 +11,7 @@
 #include <cmath>
 
 namespace GazeboYarpPlugins {
-<<<<<<< HEAD
     
-=======
-
-    ///< Seconds to wait for an answer when trying to connect to the yarpserver
-    const double yarpNetworkInitializationTimeout = 10.0;
-
-    double const pi = 3.1415926535897932384626433;
-
->>>>>>> dc8196c5
     /**
      * \brief convert from degrees to radians
      * \param degrees angle in degrees
@@ -42,21 +33,12 @@
      * \return true if fullString ends with ending, false otherwise
      */
     bool hasEnding (std::string const &fullString, std::string const &ending);
-<<<<<<< HEAD
     
     
     inline double convertDegreesToRadians(double degrees) { return degrees / 180.0 * M_PI; }
     
     inline double convertRadiansToDegrees(double radians) { return radians * 180.0 / M_PI; }
     
-=======
-
-
-    inline double convertDegreesToRadians(double degrees) { return degrees / 180.0 * pi; }
-
-    inline double convertRadiansToDegrees(double radians) { return radians * 180.0 / pi; }
-
->>>>>>> dc8196c5
     inline bool hasEnding (std::string const &fullString, std::string const &ending)
     {
         if (fullString.length() >= ending.length()) {
