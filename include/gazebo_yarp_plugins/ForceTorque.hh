--- conflicted
+++ resolved
@@ -9,10 +9,6 @@
 #define GAZEBOYARP_FORCETORQUE_HH
 
 #include <gazebo/common/Plugin.hh>
-<<<<<<< HEAD
-=======
-
->>>>>>> 807b2aab
 #include <yarp/os/Network.h>
 #include <yarp/dev/PolyDriver.h>
 
@@ -25,13 +21,6 @@
 }
 namespace gazebo
 {
-<<<<<<< HEAD
-=======
-    namespace sensors {
-        class ForceTorqueSensor;
-    }
-
->>>>>>> 807b2aab
     /// \class GazeboYarpForceTorque
     /// Gazebo Plugin emulating the yarp device exposing a 6 axis force-torque sensor.
     ///
@@ -67,22 +56,12 @@
         virtual void Load(sensors::SensorPtr _sensor, sdf::ElementPtr _sdf);
 
     private:
-<<<<<<< HEAD
         yarp::os::Network m_yarp;
         yarp::dev::PolyDriver m_forcetorqueWrapper;
         yarp::dev::IMultipleWrapper* m_iWrap;
         yarp::dev::PolyDriver m_forceTorqueDriver;
         
         std::string m_sensorName;
-=======
-        sensors::ForceTorqueSensor* parentSensor;
-        yarp::os::Network _yarp;
-        yarp::dev::PolyDriver _forcetorque_wrapper;
-        yarp::dev::IMultipleWrapper *_iWrap;
-        yarp::dev::PolyDriver _forcetorque_driver;
-
-        std::string _sensorName;
->>>>>>> 807b2aab
     };
 }
 
