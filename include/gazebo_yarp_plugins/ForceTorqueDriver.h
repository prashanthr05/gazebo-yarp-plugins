--- conflicted
+++ resolved
@@ -12,13 +12,7 @@
 #include <yarp/os/Stamp.h>
 #include <yarp/dev/PreciselyTimed.h>
 #include <yarp/os/Semaphore.h>
-<<<<<<< HEAD
 #include <boost/shared_ptr.hpp>
-=======
-
-#include <gazebo/common/Plugin.hh>
-#include "gazebo/sensors/ForceTorqueSensor.hh"
->>>>>>> 807b2aab
 
 
 namespace yarp {
@@ -52,13 +46,8 @@
 public:
     GazeboYarpForceTorqueDriver();
     virtual ~GazeboYarpForceTorqueDriver();
-<<<<<<< HEAD
     
     void onUpdate(const gazebo::common::UpdateInfo& /*_info*/);
-=======
-
-    void onUpdate(const gazebo::common::UpdateInfo & /*_info*/);
->>>>>>> 807b2aab
 
     /**
      * Yarp interfaces start here
@@ -83,19 +72,9 @@
 
 private:
     yarp::sig::Vector forcetorque_data; //buffer for forcetorque sensor data
-<<<<<<< HEAD
     yarp::os::Stamp last_timestamp; //buffer for last timestamp data
     yarp::os::Semaphore data_mutex; //mutex for accessing the data
     gazebo::sensors::ForceTorqueSensor* parentSensor;
-=======
-
-    yarp::os::Stamp last_timestamp; //buffer for last timestamp data
-
-    yarp::os::Semaphore data_mutex; //mutex for accessing the data
-
-    gazebo::sensors::ForceTorqueSensor* parentSensor;
-
->>>>>>> 807b2aab
     gazebo::event::ConnectionPtr updateConnection;
 
 
