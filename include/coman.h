/*
 * Copyright (C) 2007-2013 Istituto Italiano di Tecnologia iCub Facility & ADVR
 * Authors: Lorenzo Natale and Paul Fitzpatrick and Enrico Mingo
 * CopyPolicy: Released under the terms of the LGPLv2.1 or later, see LGPL.TXT
 *
 */

#ifndef COMAN_H
#define COMAN_H

#include <yarp/sig/all.h>
#include <yarp/sig/ImageFile.h>
#include <yarp/os/all.h>
#include <yarp/dev/DeviceDriver.h>
#include <yarp/os/Network.h>
#include <yarp/os/Property.h>
#include <yarp/dev/Drivers.h>
#include <yarp/dev/PolyDriver.h>
#include <yarp/dev/ControlBoardInterfaces.h>
#include <yarp/dev/IControlMode.h>
#include <yarp/dev/FrameGrabberInterfaces.h>
#include <yarp/sig/Vector.h>
#include <yarp/sig/Image.h>
#include <yarp/os/Time.h>
#include <yarp/os/RateThread.h>
#include <gazebo/gazebo.hh>
#include <gazebo/physics/physics.hh>
#include "gazebo_pointer_wrapper.h"
#include <gazebo/transport/transport.hh>
#include <mutex>

#define toRad(X) (X*M_PI/180.0)
const double ROBOT_POSITION_TOLERANCE=0.9;


static const std::string pid_config_abs_path = "../config/pid.ini";

namespace yarp {
    namespace dev {
      class coman;
    }
}

class yarp::dev::coman : public DeviceDriver,
            public IPositionControl,
            public IVelocityControl,
            public IAmplifierControl,
            public IEncoders,
            public IControlCalibration2,
            public IControlLimits,
            public DeviceResponder,
            public IControlMode
            //,private yarp::os::RateThread
{
public:
    coman()//:RateThread(0)
    {
        _robot = gazebo_pointer_wrapper::getModel();
	this->updateConnection = gazebo::event::Events::ConnectWorldUpdateBegin(
          boost::bind(&coman::onUpdate, this, _1));
	std::cout<<"Robot Name: "<<_robot->GetName()<<std::endl;
        std::cout<<"# Joints: "<<_robot->GetJoints().size()<<std::endl;
        std::cout<<"# Links: "<<_robot->GetLinks().size()<<std::endl;
	this->robot_refresh_period=this->_robot->GetWorld()->GetPhysicsEngine()->GetUpdatePeriod()*1000.0;
	gazebo_node_ptr = gazebo::transport::NodePtr(new gazebo::transport::Node);
        gazebo_node_ptr->Init(this->_robot->GetWorld()->GetName());
        jointCmdPub = gazebo_node_ptr->Advertise<gazebo::msgs::JointCmd>
                (std::string("~/") + this->_robot->GetName() + "/joint_cmd");


        _robot_number_of_joints = _robot->GetJoints().size();
	pos_lock.unlock();
        pos.size(_robot_number_of_joints);
	zero_pos.size(_robot_number_of_joints);
        vel.size(_robot_number_of_joints);
        speed.size(_robot_number_of_joints);
        acc.size(_robot_number_of_joints);
        amp.size(_robot_number_of_joints);
        ref_speed.size(_robot_number_of_joints);
        ref_pos.size(_robot_number_of_joints);
        ref_acc.size(_robot_number_of_joints);
        max_pos.resize(_robot_number_of_joints);
        min_pos.size(_robot_number_of_joints);
        joint_names.reserve(_robot_number_of_joints);
        _p.reserve(_robot_number_of_joints);
        _i.reserve(_robot_number_of_joints);
        _d.reserve(_robot_number_of_joints);


        setJointNames();
        setMinMaxPos();
        setPIDs();

        pos = 0;
	zero_pos=0;
        vel = 0;
        speed = 0;
        ref_speed=0;
        ref_pos=0;
        ref_acc=0;
        acc = 0;
        amp = 1; // initially on - ok for simulator
	started=false;
        control_mode=new int[_robot_number_of_joints];
        motion_done=new bool[_robot_number_of_joints];

        for(int j=0; j<_robot_number_of_joints; ++j)
            control_mode[j]=VOCAB_CM_POSITION;
    }

    ~coman()
    {
        delete [] control_mode;
        delete [] motion_done;
    }

    void onUpdate(const gazebo::common::UpdateInfo & /*_info*/)
    {
      if (!started)
      {
	started=true;
	double temp=0;//[_robot_number_of_joints];
	for (int j=0;j<_robot_number_of_joints;j++)
	{//	  temp[j]=0;
//	positionMove(temp);
	sendPositionToGazebo(j,temp);
	}
      }
      pos_lock.lock();
      // read sensors (for now only joints angle)
	auto joints=_robot->GetJoints();
	int j=0;
	for (auto joint:joints)
	{
	  pos[j]=joint->GetAngle(0).Degree()-zero_pos[j];  //TODO: if zero_pos=0, it works, if zero_pos=pos[j], pos[j] return 0, if zero_pos=k, pos[j]return 0-k, but since it is an angle, you may get 2*pi
	  //std::cout<<"joint"<<j<<" pos"<<pos[j]<<std::endl;        
	  pos[j]=pos[j]+yarp::os::Random::normal(0,0.01);

	  j++;
	}
      pos_lock.unlock();
      // send positions to the actuators
      
      yarp::sig::Vector temp=ref_pos; //if VOCAB_CM_POSITION I will not do anything
       
       for(int j=0; j<_robot_number_of_joints; ++j)
    {
        // handle position mode
        if (control_mode[j]==VOCAB_CM_VELOCITY) //TODO check if VOCAB_CM_POSITION or VOCAB_CM_VELOCITY
        {
            if ( (pos[j]-ref_pos[j]) < -ROBOT_POSITION_TOLERANCE)
            {
                temp[j]=pos[j]+ref_speed[j]*robot_refresh_period/1000.0;
                motion_done[j]=false;
            }
            else if ( (pos[j]-ref_pos[j]) >ROBOT_POSITION_TOLERANCE)
            {
                temp[j]=pos[j]-ref_speed[j]*robot_refresh_period/1000.0;
                motion_done[j]=false;
            }
            else
                motion_done[j]=true;
        }
      
      

     }
      sendPositionsToGazebo(temp);
    }

    
    bool sendPositionsToGazebo(yarp::sig::Vector refs)
    {
       for (int j=0;j<_robot_number_of_joints;j++)
       {
	 sendPositionToGazebo(j,refs[j]);
       }
    }
    
    bool sendPositionToGazebo(int j,double ref)
    {
            gazebo::msgs::JointCmd j_cmd;
            j_cmd.set_name(this->_robot->GetJoint(joint_names[j])->GetScopedName()); //TODO maybe cache this values inside the class? e.g. set_name(_joint_scoped_names[j])
            j_cmd.mutable_position()->set_target(toRad(ref));
            j_cmd.mutable_position()->set_p_gain(500.0); //move somewhere else!
            jointCmdPub->WaitForConnection();
            jointCmdPub->Publish(j_cmd);
 
    }
    
    // thread
    /*virtual bool threadInit();
    virtual void threadRelease();
    virtual void run();
    */
    virtual bool open(yarp::os::Searchable& config);

    /**
     * This is asyncronous, but do we care?
     */
    virtual bool positionMove(int j, double ref) {
        if (j<_robot_number_of_joints) {
<<<<<<< HEAD
            ref_pos[j] = ref; //we will use this ref_pos in the next simulation onUpdate call to ask gazebo to set PIDs ref_pos to this value
=======
            gazebo::msgs::JointCmd j_cmd;
            //TODO ref_pos[j] = ref; who cares about saving ref_pos?
            prepareJointMsg(j_cmd, j, ref);
            jointCmdPub->WaitForConnection();
            jointCmdPub->Publish(j_cmd);
>>>>>>> 20b85810
        }
        return true;
    }
    
    virtual bool getEncoder(int j, double *v) {
      std::cout<<"get encoder chiamata"<<std::endl;
      //pos_lock.lock();
        if (j<_robot_number_of_joints) {
            (*v) = pos[j];
        }
      //pos_lock.unlock();
        return true;
	
    }

    virtual bool getEncoders(double *encs) {
      //pos_lock.lock();
           //std::cout<<"get encoders chiamata"<<std::endl;
        for (int i=0; i<_robot_number_of_joints; ++i) {
            encs[i] = pos[i]; //should we just use memcopy here?
        }
        return true;
	//pos_lock.unlock();
    }

    
    // IPositionControl etc.

    virtual bool getAxes(int *ax) {
        *ax = _robot_number_of_joints;
        return true;
    }

    virtual bool setPositionMode() {
        return true;
    }

    

    virtual bool positionMove(const double *refs) {
        for (int i=0; i<_robot_number_of_joints; ++i) {
            ref_pos[i] = refs[i];
            //positionMove(i,refs[i]);
        }
        return true;
    }

    virtual bool relativeMove(int j, double delta) {
        if (j<_robot_number_of_joints) {
            ref_pos[j] =pos[j] + delta; //TODO check if this is ok or ref_pos=ref_pos+delta!!!
        }
        return true;
    }


    virtual bool relativeMove(const double *deltas) {
        for (int i=0; i<_robot_number_of_joints; ++i) {
            ref_pos[i] = pos[i]+ deltas[i]; //TODO check if this is ok or ref_pos=ref_pos+delta!!!
        }
        return true;
    }

    virtual bool checkMotionDone(int j, bool *flag) {
        *flag=motion_done[j];
        return true;
    }


    virtual bool checkMotionDone(bool *flag) {
        bool temp_flag=true;
	//*flag=true;
        for(int j=0; j<_robot_number_of_joints; ++j)
         {
	   //*flag&&motion_done[j]; //It's compiler job to make code unreadable and optimized, not programmer's 
	   temp_flag=temp_flag && motion_done[j];
	}
	*flag=temp_flag;
        return true;
    }


    virtual bool setRefSpeed(int j, double sp) {
        if (j<_robot_number_of_joints) {
            ref_speed[j] = sp;
        }
        return true;
    }

    virtual bool setRefSpeeds(const double *spds) {
        for (int i=0; i<_robot_number_of_joints; ++i) {
            ref_speed[i] = spds[i];
        }
        return true;
    }


    virtual bool setRefAcceleration(int j, double acc) {
        if (j<_robot_number_of_joints) {
            ref_acc[j] = acc;
        }
        return true;
    }


    virtual bool setRefAccelerations(const double *accs) {
        for (int i=0; i<_robot_number_of_joints; ++i) {
            ref_acc[i] = accs[i];
        }
        return true;
    }

    virtual bool getRefSpeed(int j, double *ref) {
        if (j<_robot_number_of_joints) {
            (*ref) = ref_speed[j];
        }
        return true;
    }


    virtual bool getRefSpeeds(double *spds) {
        for (int i=0; i<_robot_number_of_joints; ++i) {
            spds[i] = ref_speed[i];
        }
        return true;
    }


    virtual bool getRefAcceleration(int j, double *acc) {
        if (j<_robot_number_of_joints) {
            (*acc) = ref_acc[j];
        }
        return true;
    }

    virtual bool getRefAccelerations(double *accs) {
        for (int i=0; i<_robot_number_of_joints; ++i) {
            accs[i] = ref_acc[i];
        }
        return true;
    }


    virtual bool stop(int j) {
        ref_pos[j]=pos[j];
        return true;
    }


    virtual bool stop()
    {
        ref_pos=pos;
        return true;
    }


    virtual bool close() {
        return true;
    }

    /**
     * Since we don't know how to reset gazebo encoders, we will simply add the actual value to the future encoders readings
     */
    virtual bool resetEncoder(int j) {
        if (j<_robot_number_of_joints) {
            zero_pos[j] = pos[j];
         }
        return true;
    }

    virtual bool resetEncoders() {
        for (int i=0; i<_robot_number_of_joints; ++i) {
            zero_pos[i] = pos[i];
        }
        return true;
    }

    virtual bool setEncoder(int j, double val) {
        if (j<_robot_number_of_joints) {
            zero_pos[j] = val-pos[j];
        }
        return true;
    }

    virtual bool setEncoders(const double *vals) {
        for (int i=0; i<_robot_number_of_joints; ++i) {
            zero_pos[i] = vals[i]-pos[i];
        }
        return true;
    }

    
    virtual bool getEncoderSpeed(int j, double *sp) {
        if (j<_robot_number_of_joints) {
            (*sp) = 0;
        }
        return true;
    }

    virtual bool getEncoderSpeeds(double *spds) {
        for (int i=0; i<_robot_number_of_joints; ++i) {
            spds[i] = 0;
        }
        return true;
    }

    virtual bool getEncoderAcceleration(int j, double *spds) {
        if (j<_robot_number_of_joints) {
            (*spds) = 0;
        }
        return true;
    }

    virtual bool getEncoderAccelerations(double *accs) {
        for (int i=0; i<_robot_number_of_joints; ++i) {
            accs[i] = 0;
        }
        return true;
    }

    virtual bool velocityMove(int j, double sp) {
        if (j<_robot_number_of_joints) {
            vel[j] = sp;
        }
        return true;
    }

    virtual bool velocityMove(const double *sp) {
        for (int i=0; i<_robot_number_of_joints; ++i) {
            vel[i] = sp[i];
        }
        return true;
    }

    virtual bool enableAmp(int j) {
        if (j<_robot_number_of_joints) {
            amp[j] = 1;
            control_mode[j]=VOCAB_CM_POSITION;
        }
        return true;
    }

    virtual bool disableAmp(int j) {
        if (j<_robot_number_of_joints) {
            amp[j] = 0;
            control_mode[j]=VOCAB_CM_IDLE;
        }
        return true;
    }

    virtual bool getCurrent(int j, double *val) {
        if (j<_robot_number_of_joints) {
            val[j] = amp[j];
        }
        return true;
    }

    virtual bool getCurrents(double *vals) {
        for (int i=0; i<_robot_number_of_joints; i++) {
            vals[i] = amp[i];
        }
        return true;
    }

    virtual bool setMaxCurrent(int j, double v) {
        return true;
    }

    virtual bool getAmpStatus(int *st) {
        *st = 0;
        return true;
    }

    virtual bool getAmpStatus(int k, int *v)
    {
        *v=0;
        return true;
    }

    virtual bool calibrate2(int j, unsigned int iv, double v1, double v2, double v3)
    {
        fprintf(stderr, "fakebot: calibrating joint %d with parameters %u %lf %lf %lf\n", j, iv, v1, v2, v3);
        return true;
    }

    virtual bool done(int j)
    {
        fprintf(stderr , "fakebot: calibration done on joint %d.\n", j);
        return true;
    }

    // IControlLimits
    virtual bool getLimits(int axis, double *min, double *max)
    {
        *min=min_pos[axis];
        *max=max_pos[axis];
        return true;
    }

    virtual bool setLimits(int axis, double min, double max)
    {
        max_pos[axis]=max;
        min_pos[axis]=min;
        return true;
    }


    // IControlMode
    virtual bool setPositionMode(int j){
      control_mode[j]=VOCAB_CM_POSITION;
      std::cout<<"control mode = position"<<j<<std::endl;
    }
    virtual bool setVelocityMode(int j){
      control_mode[j]=VOCAB_CM_VELOCITY;
      std::cout<<"control mode = speed"<<j<<std::endl;
    }

    virtual bool setVelocityMode()
    {
       for(int j=0; j<_robot_number_of_joints; j++)
           { 
	     control_mode[j]=VOCAB_CM_VELOCITY;
	    std::cout<<"control mode = speed for all joints"<<std::endl;
	  }
    }

    virtual bool setTorqueMode(int j){ return false; }
    virtual bool setImpedancePositionMode(int j){return false;}
    virtual bool setImpedanceVelocityMode(int j){return false;}
    virtual bool setOpenLoopMode(int j){return false; }
    virtual bool getControlMode(int j, int *mode){mode[j]=control_mode[j];}
    virtual bool getControlModes(int *modes)
    {
        for(int j=0;j<_robot_number_of_joints; ++j)
            {modes[j]=control_mode[j];}
        return true;
    }
/**/




private:
    unsigned int robot_refresh_period; //ms
    gazebo::physics::ModelPtr _robot;
    gazebo::event::ConnectionPtr updateConnection;
    unsigned int _robot_number_of_joints;

    
    
    /**
     * The GAZEBO position of each joints, readonly from outside this interface
     */
    yarp::sig::Vector pos;
    
    /**
     * The zero position is the position of the GAZEBO joint that will be read as the starting one
     * i.e. getEncoder(j)=zero_pos+gazebo.getEncoder(j);
     */
    yarp::sig::Vector zero_pos;
    
    yarp::sig::Vector vel, speed, acc, amp;
    std::mutex pos_lock;
    yarp::sig::Vector ref_speed, ref_pos, ref_acc;
    yarp::sig::Vector max_pos, min_pos;
    yarp::sig::ImageOf<yarp::sig::PixelRgb> back, fore;

    std::vector<std::string> joint_names;
    gazebo::transport::NodePtr gazebo_node_ptr;
    gazebo::transport::PublisherPtr jointCmdPub;
    std::vector<double> _p;
    std::vector<double> _i;
    std::vector<double> _d;

    bool *motion_done;
    int  *control_mode;
    bool command_changed;
    bool started;

    void setMinMaxPos()
    {
        std::cout<<"Joint Limits"<<std::endl;
        gazebo::physics::Joint_V joints = _robot->GetJoints();
        for(unsigned int i = 0; i < _robot_number_of_joints; ++i)
        {
            gazebo::physics::JointPtr j = joints[i];
            max_pos[i] = j->GetUpperLimit(0).Degree();
            min_pos[i] = j->GetLowerLimit(0).Degree();
            std::cout<<joint_names[i]<<" max_pos: "<<max_pos[i]<<" min_pos: "<<min_pos[i]<<std::endl;
        }
    }

    void setJointNames()
    {
        gazebo::physics::Joint_V joints = _robot->GetJoints();
        for(unsigned int i = 0; i < _robot_number_of_joints; ++i)
        {
            gazebo::physics::JointPtr j = joints[i];
            joint_names.push_back(j->GetName());
        }
    }

    void setPIDs()
    {
        yarp::os::Property prop;
        if(prop.fromConfigFile(pid_config_abs_path.c_str()))
        {
            std::cout<<"pid.ini FOUND!"<<std::endl;
            std::string group_name = "PIDS";

            for(unsigned int i = 0; i < _robot_number_of_joints; ++i)
            {
                std::stringstream property_name;
                property_name<<"Pid";
                property_name<<i;

                yarp::os::Bottle& pid = prop.findGroup(group_name.c_str()).findGroup(property_name.str().c_str());
                _p.push_back(pid.get(1).asDouble());
                _i.push_back(pid.get(3).asDouble());
                _d.push_back(pid.get(2).asDouble());
                std::cout<<"  P: "<<_p[i]<<" I: "<<_i[i]<<" D: "<<_d[i]<<std::endl;
            }
            std::cout<<"OK!"<<std::endl;
        }
        else
        {
            std::cout<<"CAN NOT FIND pid.ini!"<<std::endl;
            for(unsigned int i = 0; i < _robot_number_of_joints; ++i)
            {
                _p.push_back(500.0);
                _i.push_back(0.1);
                _d.push_back(1.0);
            }
        }
    }

    void prepareJointMsg(gazebo::msgs::JointCmd& j_cmd, int joint_index, const double ref)
    {
        j_cmd.set_name(this->_robot->GetJoint(joint_names[joint_index])->GetScopedName());
        j_cmd.mutable_position()->set_target(toRad(ref));
        j_cmd.mutable_position()->set_p_gain(_p[joint_index]);
        j_cmd.mutable_position()->set_i_gain(_i[joint_index]);
        j_cmd.mutable_position()->set_d_gain(_d[joint_index]);
    }
};

#endif //COMAN_H<|MERGE_RESOLUTION|>--- conflicted
+++ resolved
@@ -200,15 +200,7 @@
      */
     virtual bool positionMove(int j, double ref) {
         if (j<_robot_number_of_joints) {
-<<<<<<< HEAD
             ref_pos[j] = ref; //we will use this ref_pos in the next simulation onUpdate call to ask gazebo to set PIDs ref_pos to this value
-=======
-            gazebo::msgs::JointCmd j_cmd;
-            //TODO ref_pos[j] = ref; who cares about saving ref_pos?
-            prepareJointMsg(j_cmd, j, ref);
-            jointCmdPub->WaitForConnection();
-            jointCmdPub->Publish(j_cmd);
->>>>>>> 20b85810
         }
         return true;
     }
