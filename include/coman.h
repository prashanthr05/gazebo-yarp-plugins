--- conflicted
+++ resolved
@@ -54,11 +54,7 @@
 public:
     coman()//:RateThread(0)
     {
-<<<<<<< HEAD
-      
-=======
         //almost everything is done in the open() method
->>>>>>> 21d96369
     }
 
     ~coman()
